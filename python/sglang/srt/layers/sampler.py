import dataclasses
import logging
from typing import Tuple, Union

import torch
from flashinfer.sampling import (
    min_p_sampling_from_probs,
    top_k_renorm_prob,
    top_k_top_p_sampling_from_probs,
    top_p_renorm_prob,
)
# from torch.library import custom_op as torch_custom_op
from vllm.model_executor.custom_op import CustomOp

from sglang.srt.layers.logits_processor import LogitsProcessorOutput

# TODO: move this dict to another place
from sglang.srt.managers.schedule_batch import global_server_args_dict
from sglang.srt.sampling.sampling_batch_info import SamplingBatchInfo

logger = logging.getLogger(__name__)


@dataclasses.dataclass
class SampleOutput:
    success: torch.Tensor
    probs: torch.Tensor
    batch_next_token_ids: torch.Tensor


class Sampler(CustomOp):
    def __init__(self):
        super().__init__()
        # FIXME: torch.multinomial has too many bugs
        self.forward_native = self.forward_cuda
        self.is_torch_compile = False

    def _apply_penalties(self, logits: torch.Tensor, sampling_info: SamplingBatchInfo):
        # min-token, presence, frequency
        if sampling_info.linear_penalties is not None:
            logits += sampling_info.linear_penalties

        # repetition
        if sampling_info.scaling_penalties is not None:
            logits = torch.where(
                logits > 0,
                logits / sampling_info.scaling_penalties,
                logits * sampling_info.scaling_penalties,
            )

        return logits

    def _get_probs(self, logits: torch.Tensor, sampling_info: SamplingBatchInfo):
        # Post process logits
        logits = logits.contiguous()
        logits.div_(sampling_info.temperatures)
        if self.is_torch_compile:
            # FIXME: Temporary workaround for unknown bugs in torch.compile
            logits.add_(0)

        if sampling_info.logit_bias is not None:
            logits.add_(sampling_info.logit_bias)

        if sampling_info.vocab_mask is not None:
            logits = logits.masked_fill(sampling_info.vocab_mask, float("-inf"))

        logits = self._apply_penalties(logits, sampling_info)

        return torch.softmax(logits, dim=-1)

    def forward_cuda(
        self,
        logits: Union[torch.Tensor, LogitsProcessorOutput],
        sampling_info: SamplingBatchInfo,
    ):
        if isinstance(logits, LogitsProcessorOutput):
            logits = logits.next_token_logits

        probs = self._get_probs(logits, sampling_info)

<<<<<<< HEAD
        # fix dcu compile bug
        if self.is_torch_compile:
            vs = probs.shape[-1]
            probs = probs.view(-1, vs)

        if not global_server_args_dict["disable_flashinfer_sampling"]:
=======
        if global_server_args_dict["sampling_backend"] == "flashinfer":
>>>>>>> 8234e663
            max_top_k_round, batch_size = 32, probs.shape[0]
            uniform_samples = torch.rand(
                (max_top_k_round, batch_size), device=probs.device
            )
            if sampling_info.need_min_p_sampling:
                probs = top_k_renorm_prob(probs, sampling_info.top_ks)
                probs = top_p_renorm_prob(probs, sampling_info.top_ps)
                batch_next_token_ids, success = min_p_sampling_from_probs(
                    probs, uniform_samples, sampling_info.min_ps
                )
            else:
                batch_next_token_ids, success = top_k_top_p_sampling_from_probs(
                    probs, uniform_samples, sampling_info.top_ks, sampling_info.top_ps
                )
        elif global_server_args_dict["sampling_backend"] == "pytorch":
            # Here we provide a slower fallback implementation.
            batch_next_token_ids, success = top_k_top_p_min_p_sampling_from_probs_torch(
                probs, sampling_info.top_ks, sampling_info.top_ps, sampling_info.min_ps
            )
        else:
            raise ValueError(
                f"Invalid sampling backend: {global_server_args_dict['sampling_backend']}"
            )

        return SampleOutput(success, probs, batch_next_token_ids)

    def forward_native(
        self,
        logits: Union[torch.Tensor, LogitsProcessorOutput],
        sampling_info: SamplingBatchInfo,
    ):
        if isinstance(logits, LogitsProcessorOutput):
            logits = logits.next_token_logits

        probs = self._get_probs(logits, sampling_info)

        batch_next_token_ids, success = top_k_top_p_min_p_sampling_from_probs_torch(
            probs, sampling_info.top_ks, sampling_info.top_ps, sampling_info.min_ps
        )

        return SampleOutput(success, probs, batch_next_token_ids)


# @torch_custom_op("my_lib::flashinfer_top_k_top_p", mutates_args={})
# def flashinfer_top_k_top_p(
#     probs: torch.Tensor,
#     uniform_samples: torch.Tensor,
#     top_ks: torch.Tensor,
#     top_ps: torch.Tensor,
# ) -> Tuple[torch.Tensor, torch.Tensor]:
#     # NOTE: we do not use min_p neither in CUDA nor in torch.compile
#     return top_k_top_p_sampling_from_probs(probs, uniform_samples, top_ks, top_ps)


# @flashinfer_top_k_top_p.register_fake
# def _(
#     probs: torch.Tensor,
#     uniform_samples: torch.Tensor,
#     top_ks: torch.Tensor,
#     top_ps: torch.Tensor,
# ) -> Tuple[torch.Tensor, torch.Tensor]:
#     bs = probs.shape[0]
#     return (
#         torch.ones(bs, dtype=torch.bool, device=probs.device),
#         torch.zeros(bs, dtype=torch.int32, device=probs.device),
#     )


def top_k_top_p_min_p_sampling_from_probs_torch(
    probs: torch.Tensor,
    top_ks: torch.Tensor,
    top_ps: torch.Tensor,
    min_ps: torch.Tensor,
):
    """A top-k, top-p and min-p sampling implementation with native pytorch operations."""
    probs_sort, probs_idx = probs.sort(dim=-1, descending=True)
    probs_sum = torch.cumsum(probs_sort, dim=-1)
    min_p_thresholds = probs_sort[:, 0] * min_ps
    probs_sort[(probs_sum - probs_sort) > top_ps.view(-1, 1)] = 0.0
    probs_sort[
        torch.arange(0, probs.shape[-1], device=probs.device).view(1, -1)
        >= top_ks.view(-1, 1)
    ] = 0.0
    probs_sort[probs_sort < min_p_thresholds.view(-1, 1)] = 0.0
    probs_sort.div_(probs_sort.max(dim=-1, keepdim=True)[0])
    try:
        # FIXME: torch.multiomial does not support num_samples = 1
        sampled_index = torch.multinomial(probs_sort, num_samples=2, replacement=True)[
            :, :1
        ]
    except RuntimeError as e:
        logger.warning(f"Sampling error: {e}")
        batch_next_token_ids = torch.zeros(
            (probs_sort.shape[0],), dtype=torch.int32, device=probs.device
        )
        success = torch.zeros(probs.shape[0], dtype=torch.bool, device=probs.device)
        return batch_next_token_ids, success

    batch_next_token_ids = torch.gather(probs_idx, dim=1, index=sampled_index).view(-1)
    success = torch.ones(probs.shape[0], dtype=torch.bool, device=probs.device)
    return batch_next_token_ids, success<|MERGE_RESOLUTION|>--- conflicted
+++ resolved
@@ -78,16 +78,12 @@
 
         probs = self._get_probs(logits, sampling_info)
 
-<<<<<<< HEAD
         # fix dcu compile bug
         if self.is_torch_compile:
             vs = probs.shape[-1]
             probs = probs.view(-1, vs)
 
-        if not global_server_args_dict["disable_flashinfer_sampling"]:
-=======
         if global_server_args_dict["sampling_backend"] == "flashinfer":
->>>>>>> 8234e663
             max_top_k_round, batch_size = 32, probs.shape[0]
             uniform_samples = torch.rand(
                 (max_top_k_round, batch_size), device=probs.device
