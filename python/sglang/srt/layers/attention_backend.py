--- conflicted
+++ resolved
@@ -12,30 +12,8 @@
 
 import torch
 import torch.nn as nn
-<<<<<<< HEAD
 card_name = torch.cuda.get_device_properties(torch.cuda.current_device()).name
 if 'NVIDIA' in card_name:
-    from flashinfer import (
-        BatchDecodeWithPagedKVCacheWrapper,
-        BatchPrefillWithPagedKVCacheWrapper,
-        BatchPrefillWithRaggedKVCacheWrapper,
-    )
-    from flashinfer.cascade import merge_state
-    from flashinfer.decode import _grouped_size_compiled_for_decode_kernels
-=======
->>>>>>> 36078fb2
-
-from sglang.global_config import global_config
-from sglang.srt.layers.flashinfer_utils import update_flashinfer_indices
-from sglang.srt.managers.schedule_batch import ScheduleBatch, global_server_args_dict
-from sglang.srt.model_executor.forward_batch_info import ForwardMode, InputMetadata
-from sglang.srt.utils import is_hip
-
-if TYPE_CHECKING:
-    from sglang.srt.model_executor.model_runner import ModelRunner
-
-# ROCm: flashinfer available later
-if not is_hip():
     from flashinfer import (
         BatchDecodeWithPagedKVCacheWrapper,
         BatchPrefillWithPagedKVCacheWrapper,
