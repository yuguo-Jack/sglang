--- conflicted
+++ resolved
@@ -316,7 +316,6 @@
         self.lm_head = ParallelLMHead(config.vocab_size, config.hidden_size)
         self.logits_processor = LogitsProcessor(config)
 
-<<<<<<< HEAD
         self.param_dict = dict(self.named_parameters())
 
         self.quant_method = None
@@ -327,8 +326,6 @@
         self.use_gemm_pad = os.environ.get('GEMM_PAD') == '1'
         self.use_fa_pad = os.environ.get('FA_PAD') == '1'
 
-=======
->>>>>>> e4780cf8
     @torch.no_grad()
     def forward(
         self,
