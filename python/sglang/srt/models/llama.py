--- conflicted
+++ resolved
@@ -428,12 +428,14 @@
                 weight_loader = getattr(param, "weight_loader", default_weight_loader)
                 weight_loader(param, loaded_weight)
 
-<<<<<<< HEAD
-                if self.torchao_config:
-                    if name.endswith("proj.weight") and param.ndim == 2:
-                        params_dict[name] = torchao_quantize_param_data(
-                            param, self.torchao_config
-                        )
+        if (
+            hasattr(self.config, "tie_word_embeddings")
+            and self.config.tie_word_embeddings
+        ):
+            # Tie output embedding layer to input embedding layer, to solve issues where lm_head.weight is missing
+            param = self.lm_head.weight
+            weight_loader = getattr(param, "weight_loader", default_weight_loader)
+            weight_loader(param, self.model.embed_tokens.weight)
 
         if self.use_gemm_nn and self.quant_method is None :
             lay_key_words = [
@@ -506,16 +508,6 @@
                         qweight_pad= torch.zeros(dim_n,int(group_size//4),dtype=torch.int32).cuda()
                         qweight.data=torch.cat((qweight.data,qweight_pad),dim=1).contiguous()
 
-=======
-        if (
-            hasattr(self.config, "tie_word_embeddings")
-            and self.config.tie_word_embeddings
-        ):
-            # Tie output embedding layer to input embedding layer, to solve issues where lm_head.weight is missing
-            param = self.lm_head.weight
-            weight_loader = getattr(param, "weight_loader", default_weight_loader)
-            weight_loader(param, self.model.embed_tokens.weight)
->>>>>>> c5325aba
         apply_torchao_config_(self, params_dict, set(["proj.weight"]))
 
 
