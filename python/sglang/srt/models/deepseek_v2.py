"""
Copyright 2023-2024 SGLang Team
Licensed under the Apache License, Version 2.0 (the "License");
you may not use this file except in compliance with the License.
You may obtain a copy of the License at

    http://www.apache.org/licenses/LICENSE-2.0

Unless required by applicable law or agreed to in writing, software
distributed under the License is distributed on an "AS IS" BASIS,
WITHOUT WARRANTIES OR CONDITIONS OF ANY KIND, either express or implied.
See the License for the specific language governing permissions and
limitations under the License.
"""

# Adapted from:
# https://github.com/vllm-project/vllm/blob/fb6af8bc086328ca6659e72d11ffd4309ce4de22/vllm/model_executor/models/deepseek_v2.py
"""Inference-only DeepseekV2 model."""
from typing import Any, Dict, Iterable, Optional, Tuple

import torch
<<<<<<< HEAD
card_name = torch.cuda.get_device_properties(torch.cuda.current_device()).name
if 'NVIDIA' in card_name:
    from flashinfer import bmm_fp8
=======
>>>>>>> 36078fb2
from torch import nn
from transformers import PretrainedConfig
from vllm.config import CacheConfig
from vllm.distributed import (
    get_tensor_model_parallel_world_size,
    tensor_model_parallel_all_reduce,
)
from vllm.model_executor.layers.fused_moe import FusedMoE
from vllm.model_executor.layers.linear import (
    ColumnParallelLinear,
    MergedColumnParallelLinear,
    ReplicatedLinear,
    RowParallelLinear,
)
from vllm.model_executor.layers.quantization.base_config import QuantizationConfig
from vllm.model_executor.layers.rotary_embedding import get_rope
from vllm.model_executor.layers.vocab_parallel_embedding import (
    ParallelLMHead,
    VocabParallelEmbedding,
)
from vllm.model_executor.model_loader.weight_utils import default_weight_loader

from sglang.srt.layers.activation import SiluAndMul
from sglang.srt.layers.layernorm import RMSNorm
from sglang.srt.layers.logits_processor import LogitsProcessor
from sglang.srt.layers.radix_attention import RadixAttention
from sglang.srt.managers.schedule_batch import global_server_args_dict
from sglang.srt.model_executor.forward_batch_info import InputMetadata
from sglang.srt.utils import is_hip

# ROCm: flashinfer available later
if not is_hip():
    from flashinfer import bmm_fp8


class DeepseekV2MLP(nn.Module):
    def __init__(
        self,
        hidden_size: int,
        intermediate_size: int,
        hidden_act: str,
        quant_config: Optional[QuantizationConfig] = None,
        reduce_results: bool = True,
    ) -> None:
        super().__init__()
        self.gate_up_proj = MergedColumnParallelLinear(
            hidden_size, [intermediate_size] * 2, bias=False, quant_config=quant_config
        )
        self.down_proj = RowParallelLinear(
            intermediate_size,
            hidden_size,
            bias=False,
            quant_config=quant_config,
            reduce_results=reduce_results,
        )
        if hidden_act != "silu":
            raise ValueError(
                f"Unsupported activation: {hidden_act}. "
                "Only silu is supported for now."
            )
        self.act_fn = SiluAndMul()

    def forward(self, x):
        gate_up, _ = self.gate_up_proj(x)
        x = self.act_fn(gate_up)
        x, _ = self.down_proj(x)
        return x


class DeepseekV2MoE(nn.Module):

    def __init__(
        self,
        config: PretrainedConfig,
        quant_config: Optional[QuantizationConfig] = None,
    ):
        super().__init__()
        self.tp_size = get_tensor_model_parallel_world_size()
        self.routed_scaling_factor = config.routed_scaling_factor
        self.n_shared_experts = config.n_shared_experts
        self.routed_scaling_factor = config.routed_scaling_factor
        if self.tp_size > config.n_routed_experts:
            raise ValueError(
                f"Tensor parallel size {self.tp_size} is greater than "
                f"the number of experts {config.n_routed_experts}."
            )

        if config.hidden_act != "silu":
            raise ValueError(
                f"Unsupported activation: {config.hidden_act}. "
                "Only silu is supported for now."
            )

        self.experts = FusedMoE(
            num_experts=config.n_routed_experts,
            top_k=config.num_experts_per_tok,
            hidden_size=config.hidden_size,
            intermediate_size=config.moe_intermediate_size,
            reduce_results=False,
            renormalize=config.norm_topk_prob,
            quant_config=quant_config,
            use_grouped_topk=True,
            num_expert_group=config.n_group,
            topk_group=config.topk_group,
        )

        self.gate = ReplicatedLinear(
            config.hidden_size, config.n_routed_experts, bias=False, quant_config=None
        )
        if config.n_shared_experts is not None:
            intermediate_size = config.moe_intermediate_size * config.n_shared_experts
            self.shared_experts = DeepseekV2MLP(
                hidden_size=config.hidden_size,
                intermediate_size=intermediate_size,
                hidden_act=config.hidden_act,
                quant_config=quant_config,
                reduce_results=False,
            )

    def forward(self, hidden_states: torch.Tensor) -> torch.Tensor:
        num_tokens, hidden_dim = hidden_states.shape
        hidden_states = hidden_states.view(-1, hidden_dim)
        if self.n_shared_experts is not None:
            shared_output = self.shared_experts(hidden_states)
        # router_logits: (num_tokens, n_experts)
        router_logits, _ = self.gate(hidden_states)
        final_hidden_states = (
            self.experts(hidden_states=hidden_states, router_logits=router_logits)
            * self.routed_scaling_factor
        )
        if shared_output is not None:
            final_hidden_states = final_hidden_states + shared_output
        if self.tp_size > 1:
            final_hidden_states = tensor_model_parallel_all_reduce(final_hidden_states)

        return final_hidden_states.view(num_tokens, hidden_dim)


def yarn_get_mscale(scale: float = 1, mscale: float = 1) -> float:
    import math

    if scale <= 1:
        return 1.0
    return 0.1 * mscale * math.log(scale) + 1.0


def input_to_float8(x, dtype=torch.float8_e4m3fn):
    finfo = torch.finfo(dtype)
    min_val, max_val = x.aminmax()
    amax = torch.maximum(min_val.abs(), max_val.abs()).clamp(min=1e-12)
    scale = finfo.max / amax
    x_scl_sat = (x * scale).clamp(min=finfo.min, max=finfo.max)
    return x_scl_sat.to(dtype).contiguous(), scale.float().reciprocal()


class DeepseekV2Attention(nn.Module):

    def __init__(
        self,
        config: PretrainedConfig,
        hidden_size: int,
        num_heads: int,
        qk_nope_head_dim: int,
        qk_rope_head_dim: int,
        v_head_dim: int,
        q_lora_rank: int,
        kv_lora_rank: int,
        rope_theta: float = 10000,
        rope_scaling: Optional[Dict[str, Any]] = None,
        max_position_embeddings: int = 8192,
        cache_config: Optional[CacheConfig] = None,
        quant_config: Optional[QuantizationConfig] = None,
        layer_id=None,
    ) -> None:
        super().__init__()
        self.layer_id = layer_id
        self.hidden_size = hidden_size
        self.qk_nope_head_dim = qk_nope_head_dim
        self.qk_rope_head_dim = qk_rope_head_dim
        self.qk_head_dim = qk_nope_head_dim + qk_rope_head_dim
        self.v_head_dim = v_head_dim
        self.q_lora_rank = q_lora_rank
        self.kv_lora_rank = kv_lora_rank
        self.num_heads = num_heads
        tp_size = get_tensor_model_parallel_world_size()
        assert num_heads % tp_size == 0
        self.num_local_heads = num_heads // tp_size
        self.scaling = self.qk_head_dim**-0.5
        self.rope_theta = rope_theta
        self.max_position_embeddings = max_position_embeddings

        if self.q_lora_rank is not None:
            self.q_a_proj = ReplicatedLinear(
                self.hidden_size,
                self.q_lora_rank,
                bias=False,
                quant_config=quant_config,
            )
            self.q_a_layernorm = RMSNorm(self.q_lora_rank, eps=config.rms_norm_eps)
            self.q_b_proj = ColumnParallelLinear(
                q_lora_rank,
                self.num_heads * self.qk_head_dim,
                bias=False,
                quant_config=quant_config,
            )
        else:
            self.q_proj = ColumnParallelLinear(
                self.hidden_size,
                self.num_heads * self.qk_head_dim,
                bias=False,
                quant_config=quant_config,
            )

        self.kv_a_proj_with_mqa = ReplicatedLinear(
            self.hidden_size,
            self.kv_lora_rank + self.qk_rope_head_dim,
            bias=False,
            quant_config=quant_config,
        )
        self.kv_a_layernorm = RMSNorm(self.kv_lora_rank, eps=config.rms_norm_eps)
        self.kv_b_proj = ColumnParallelLinear(
            self.kv_lora_rank,
            self.num_heads * (self.qk_nope_head_dim + self.v_head_dim),
            bias=False,
            quant_config=quant_config,
        )
        # O projection.
        self.o_proj = RowParallelLinear(
            self.num_heads * self.v_head_dim,
            self.hidden_size,
            bias=False,
            quant_config=quant_config,
        )
        rope_scaling["type"] = "deepseek_yarn"
        self.rotary_emb = get_rope(
            qk_rope_head_dim,
            rotary_dim=qk_rope_head_dim,
            max_position=max_position_embeddings,
            base=rope_theta,
            rope_scaling=rope_scaling,
            is_neox_style=False,
        )

        if rope_scaling:
            mscale_all_dim = rope_scaling.get("mscale_all_dim", False)
            scaling_factor = rope_scaling["factor"]
            mscale = yarn_get_mscale(scaling_factor, float(mscale_all_dim))
            self.scaling = self.scaling * mscale * mscale

        # TODO, support head_size 192
        self.attn = RadixAttention(
            self.num_local_heads,
            256,
            self.scaling,
            num_kv_heads=self.num_local_heads,
            layer_id=layer_id,
        )

    def forward(
        self,
        positions: torch.Tensor,
        hidden_states: torch.Tensor,
        input_metadata: InputMetadata,
    ) -> torch.Tensor:
        if self.q_lora_rank is not None:
            q = self.q_a_proj(hidden_states)[0]
            q = self.q_a_layernorm(q)
            q = self.q_b_proj(q)[0].view(-1, self.num_local_heads, self.qk_head_dim)
        else:
            q = self.q_proj(hidden_states)[0].view(
                -1, self.num_local_heads, self.qk_head_dim
            )
        _, q_pe = q.split([self.qk_nope_head_dim, self.qk_rope_head_dim], dim=-1)
        latent_cache = self.kv_a_proj_with_mqa(hidden_states)[0]
        kv_a, _ = latent_cache.split([self.kv_lora_rank, self.qk_rope_head_dim], dim=-1)
        latent_cache = latent_cache.unsqueeze(1)
        kv_a = self.kv_a_layernorm(kv_a.contiguous())
        kv = self.kv_b_proj(kv_a)[0]
        kv = kv.view(-1, self.num_local_heads, self.qk_nope_head_dim + self.v_head_dim)
        k_nope, v = kv.split([self.qk_nope_head_dim, self.v_head_dim], dim=-1)
        k_pe = latent_cache[:, :, self.kv_lora_rank :]
        q_pe, k_pe = self.rotary_emb(positions, q_pe, k_pe)
        q[..., self.qk_nope_head_dim :] = q_pe
        k = torch.empty_like(q)
        k[..., : self.qk_nope_head_dim] = k_nope
        k[..., self.qk_nope_head_dim :] = k_pe
        q = torch.nn.functional.pad(q, [0, 256 - self.qk_head_dim], value=0).view(
            -1, self.num_local_heads * 256
        )
        k = torch.nn.functional.pad(k, [0, 256 - self.qk_head_dim], value=0).view(
            -1, self.num_local_heads * 256
        )
        v = torch.nn.functional.pad(v, [0, 256 - self.v_head_dim], value=0).view(
            -1, self.num_local_heads * 256
        )
        attn_output = self.attn(q, k, v, input_metadata)
        attn_output = attn_output.view(-1, self.num_local_heads, 256)[
            ..., : self.v_head_dim
        ].reshape(-1, self.num_local_heads * self.v_head_dim)
        output, _ = self.o_proj(attn_output)
        return output


class DeepseekV2AttentionMLA(nn.Module):

    def __init__(
        self,
        config: PretrainedConfig,
        hidden_size: int,
        num_heads: int,
        qk_nope_head_dim: int,
        qk_rope_head_dim: int,
        v_head_dim: int,
        q_lora_rank: int,
        kv_lora_rank: int,
        rope_theta: float = 10000,
        rope_scaling: Optional[Dict[str, Any]] = None,
        max_position_embeddings: int = 8192,
        cache_config: Optional[CacheConfig] = None,
        quant_config: Optional[QuantizationConfig] = None,
        layer_id=None,
    ) -> None:
        super().__init__()
        self.layer_id = layer_id
        self.hidden_size = hidden_size
        self.qk_nope_head_dim = qk_nope_head_dim
        self.qk_rope_head_dim = qk_rope_head_dim
        self.qk_head_dim = qk_nope_head_dim + qk_rope_head_dim
        self.v_head_dim = v_head_dim
        self.q_lora_rank = q_lora_rank
        self.kv_lora_rank = kv_lora_rank
        self.num_heads = num_heads
        tp_size = get_tensor_model_parallel_world_size()
        assert num_heads % tp_size == 0
        self.num_local_heads = num_heads // tp_size
        self.scaling = self.qk_head_dim**-0.5
        self.rope_theta = rope_theta
        self.max_position_embeddings = max_position_embeddings

        if self.q_lora_rank is not None:
            self.q_a_proj = ReplicatedLinear(
                self.hidden_size,
                self.q_lora_rank,
                bias=False,
                quant_config=quant_config,
            )
            self.q_a_layernorm = RMSNorm(self.q_lora_rank, eps=config.rms_norm_eps)
            self.q_b_proj = ColumnParallelLinear(
                q_lora_rank,
                self.num_heads * self.qk_head_dim,
                bias=False,
                quant_config=quant_config,
            )
        else:
            self.q_proj = ColumnParallelLinear(
                self.hidden_size,
                self.num_heads * self.qk_head_dim,
                bias=False,
                quant_config=quant_config,
            )

        self.kv_a_proj_with_mqa = ReplicatedLinear(
            self.hidden_size,
            self.kv_lora_rank + self.qk_rope_head_dim,
            bias=False,
            quant_config=quant_config,
        )
        self.kv_a_layernorm = RMSNorm(self.kv_lora_rank, eps=config.rms_norm_eps)
        self.kv_b_proj = ColumnParallelLinear(
            self.kv_lora_rank,
            self.num_heads * (self.qk_nope_head_dim + self.v_head_dim),
            bias=False,
            quant_config=quant_config,
        )
        # O projection.
        self.o_proj = RowParallelLinear(
            self.num_heads * self.v_head_dim,
            self.hidden_size,
            bias=False,
            quant_config=quant_config,
        )
        rope_scaling["type"] = "deepseek_yarn"
        self.rotary_emb = get_rope(
            qk_rope_head_dim,
            rotary_dim=qk_rope_head_dim,
            max_position=max_position_embeddings,
            base=rope_theta,
            rope_scaling=rope_scaling,
            is_neox_style=False,
        )

        if rope_scaling:
            mscale_all_dim = rope_scaling.get("mscale_all_dim", False)
            scaling_factor = rope_scaling["factor"]
            mscale = yarn_get_mscale(scaling_factor, float(mscale_all_dim))
            self.scaling = self.scaling * mscale * mscale

        self.attn = RadixAttention(
            self.num_local_heads,
            self.kv_lora_rank + self.qk_rope_head_dim,
            self.scaling,
            num_kv_heads=1,
            layer_id=layer_id,
            v_head_dim=self.kv_lora_rank,
        )

        self.w_kc = None
        self.w_vc = None
        self.w_scale = None

    def forward(
        self,
        positions: torch.Tensor,
        hidden_states: torch.Tensor,
        input_metadata: InputMetadata,
    ) -> torch.Tensor:
        q_len = hidden_states.shape[0]
        q_input = hidden_states.new_empty(
            q_len, self.num_local_heads, self.kv_lora_rank + self.qk_rope_head_dim
        )
        if self.q_lora_rank is not None:
            q = self.q_a_proj(hidden_states)[0]
            q = self.q_a_layernorm(q)
            q = self.q_b_proj(q)[0].view(-1, self.num_local_heads, self.qk_head_dim)
        else:
            q = self.q_proj(hidden_states)[0].view(
                -1, self.num_local_heads, self.qk_head_dim
            )
        q_nope, q_pe = q.split([self.qk_nope_head_dim, self.qk_rope_head_dim], dim=-1)

        if self.w_kc.dtype == torch.float8_e4m3fn:
            q_nope_val, q_nope_scale = input_to_float8(
                q_nope.transpose(0, 1), torch.float8_e4m3fn
            )
            q_nope_out = bmm_fp8(
                q_nope_val, self.w_kc, q_nope_scale, self.w_scale, torch.bfloat16
            )
        else:
            q_nope_out = torch.bmm(q_nope.transpose(0, 1), self.w_kc)
        q_input[..., : self.kv_lora_rank] = q_nope_out.transpose(0, 1)

        latent_cache = self.kv_a_proj_with_mqa(hidden_states)[0]
        v_input = latent_cache[..., : self.kv_lora_rank]
        v_input = self.kv_a_layernorm(v_input.contiguous()).unsqueeze(1)
        k_input = latent_cache.unsqueeze(1)
        k_input[..., : self.kv_lora_rank] = v_input
        k_pe = k_input[..., self.kv_lora_rank :]

        q_pe, k_pe = self.rotary_emb(positions, q_pe, k_pe)
        q_input[..., self.kv_lora_rank :] = q_pe
        k_input[..., self.kv_lora_rank :] = k_pe

        attn_output = self.attn(q_input, k_input, v_input, input_metadata)
        attn_output = attn_output.view(-1, self.num_local_heads, self.kv_lora_rank)

        if self.w_vc.dtype == torch.float8_e4m3fn:
            attn_output_val, attn_output_scale = input_to_float8(
                attn_output.transpose(0, 1), torch.float8_e4m3fn
            )
            attn_bmm_output = bmm_fp8(
                attn_output_val,
                self.w_vc,
                attn_output_scale,
                self.w_scale,
                torch.bfloat16,
            )
        else:
            attn_bmm_output = torch.bmm(attn_output.transpose(0, 1), self.w_vc)
        attn_output = attn_bmm_output.transpose(0, 1).flatten(1, 2)
        output, _ = self.o_proj(attn_output)

        return output


class DeepseekV2DecoderLayer(nn.Module):

    def __init__(
        self,
        config: PretrainedConfig,
        layer_id: int,
        cache_config: Optional[CacheConfig] = None,
        quant_config: Optional[QuantizationConfig] = None,
    ) -> None:
        super().__init__()
        self.hidden_size = config.hidden_size
        rope_theta = getattr(config, "rope_theta", 10000)
        rope_scaling = getattr(config, "rope_scaling", None)
        max_position_embeddings = getattr(config, "max_position_embeddings", 8192)
        if not global_server_args_dict["disable_mla"]:
            self.self_attn = DeepseekV2AttentionMLA(
                config=config,
                hidden_size=self.hidden_size,
                num_heads=config.num_attention_heads,
                qk_nope_head_dim=config.qk_nope_head_dim,
                qk_rope_head_dim=config.qk_rope_head_dim,
                v_head_dim=config.v_head_dim,
                q_lora_rank=(
                    config.q_lora_rank if hasattr(config, "q_lora_rank") else None
                ),
                kv_lora_rank=config.kv_lora_rank,
                rope_theta=rope_theta,
                rope_scaling=rope_scaling,
                max_position_embeddings=max_position_embeddings,
                cache_config=cache_config,
                quant_config=quant_config,
                layer_id=layer_id,
            )
        else:
            self.self_attn = DeepseekV2Attention(
                config=config,
                hidden_size=self.hidden_size,
                num_heads=config.num_attention_heads,
                qk_nope_head_dim=config.qk_nope_head_dim,
                qk_rope_head_dim=config.qk_rope_head_dim,
                v_head_dim=config.v_head_dim,
                q_lora_rank=(
                    config.q_lora_rank if hasattr(config, "q_lora_rank") else None
                ),
                kv_lora_rank=config.kv_lora_rank,
                rope_theta=rope_theta,
                rope_scaling=rope_scaling,
                max_position_embeddings=max_position_embeddings,
                cache_config=cache_config,
                quant_config=quant_config,
                layer_id=layer_id,
            )
        if (
            config.n_routed_experts is not None
            and layer_id >= config.first_k_dense_replace
            and layer_id % config.moe_layer_freq == 0
        ):
            self.mlp = DeepseekV2MoE(config=config, quant_config=quant_config)
        else:
            self.mlp = DeepseekV2MLP(
                hidden_size=config.hidden_size,
                intermediate_size=config.intermediate_size,
                hidden_act=config.hidden_act,
                quant_config=quant_config,
            )
        self.input_layernorm = RMSNorm(config.hidden_size, eps=config.rms_norm_eps)
        self.post_attention_layernorm = RMSNorm(
            config.hidden_size, eps=config.rms_norm_eps
        )

    def forward(
        self,
        positions: torch.Tensor,
        hidden_states: torch.Tensor,
        input_metadata: InputMetadata,
        residual: Optional[torch.Tensor],
    ) -> torch.Tensor:
        # Self Attention
        if residual is None:
            residual = hidden_states
            hidden_states = self.input_layernorm(hidden_states)
        else:
            hidden_states, residual = self.input_layernorm(hidden_states, residual)
        hidden_states = self.self_attn(
            positions=positions,
            hidden_states=hidden_states,
            input_metadata=input_metadata,
        )

        # Fully Connected
        hidden_states, residual = self.post_attention_layernorm(hidden_states, residual)
        hidden_states = self.mlp(hidden_states)
        return hidden_states, residual


class DeepseekV2Model(nn.Module):

    fall_back_to_pt_during_load = False

    def __init__(
        self,
        config: PretrainedConfig,
        cache_config: Optional[CacheConfig] = None,
        quant_config: Optional[QuantizationConfig] = None,
    ) -> None:
        super().__init__()
        self.padding_id = config.pad_token_id
        self.vocab_size = config.vocab_size

        self.embed_tokens = VocabParallelEmbedding(
            config.vocab_size,
            config.hidden_size,
        )
        self.layers = nn.ModuleList(
            [
                DeepseekV2DecoderLayer(
                    config,
                    layer_id,
                    cache_config=cache_config,
                    quant_config=quant_config,
                )
                for layer_id in range(config.num_hidden_layers)
            ]
        )
        self.norm = RMSNorm(config.hidden_size, eps=config.rms_norm_eps)

    def forward(
        self,
        input_ids: torch.Tensor,
        positions: torch.Tensor,
        input_metadata: InputMetadata,
    ) -> torch.Tensor:
        hidden_states = self.embed_tokens(input_ids)
        residual = None
        for i in range(len(self.layers)):
            layer = self.layers[i]
            hidden_states, residual = layer(
                positions, hidden_states, input_metadata, residual
            )
        hidden_states, _ = self.norm(hidden_states, residual)
        return hidden_states


class DeepseekV2ForCausalLM(nn.Module):

    def __init__(
        self,
        config: PretrainedConfig,
        cache_config: Optional[CacheConfig] = None,
        quant_config: Optional[QuantizationConfig] = None,
    ) -> None:
        super().__init__()
        self.config = config
        self.quant_config = quant_config
        self.model = DeepseekV2Model(config, cache_config, quant_config)
        self.lm_head = ParallelLMHead(
            config.vocab_size, config.hidden_size, quant_config=quant_config
        )
        self.logits_processor = LogitsProcessor(config)

    @torch.no_grad()
    def forward(
        self,
        input_ids: torch.Tensor,
        positions: torch.Tensor,
        input_metadata: InputMetadata,
    ) -> torch.Tensor:
        hidden_states = self.model(input_ids, positions, input_metadata)
        return self.logits_processor(
            input_ids, hidden_states, self.lm_head.weight, input_metadata
        )

    def load_weights(self, weights: Iterable[Tuple[str, torch.Tensor]]):
        stacked_params_mapping = [
            # (param_name, shard_name, shard_id)
            ("gate_up_proj", "gate_proj", 0),
            ("gate_up_proj", "up_proj", 1),
        ]

        # Params for weights, fp8 weight scales, fp8 activation scales
        # (param_name, weight_name, expert_id, shard_id)
        expert_params_mapping = FusedMoE.make_expert_params_mapping(
            ckpt_gate_proj_name="gate_proj",
            ckpt_down_proj_name="down_proj",
            ckpt_up_proj_name="up_proj",
            num_experts=self.config.n_routed_experts,
        )

        params_dict = dict(self.named_parameters())
        for name, loaded_weight in weights:
            if "rotary_emb.inv_freq" in name:
                continue
            for param_name, weight_name, shard_id in stacked_params_mapping:
                # Skip non-stacked layers and experts (experts handled below).
                if weight_name not in name:
                    continue
                # We have mlp.experts[0].gate_proj in the checkpoint.
                # Since we handle the experts below in expert_params_mapping,
                # we need to skip here BEFORE we update the name, otherwise
                # name will be updated to mlp.experts[0].gate_up_proj, which
                # will then be updated below in expert_params_mapping
                # for mlp.experts[0].gate_gate_up_proj, which breaks load.
                if ("mlp.experts." in name) and name not in params_dict:
                    continue
                name = name.replace(weight_name, param_name)
                # Skip loading extra bias for GPTQ models.
                if name.endswith(".bias") and name not in params_dict:
                    continue
                param = params_dict[name]
                weight_loader = param.weight_loader
                weight_loader(param, loaded_weight, shard_id)
                break
            else:
                for mapping in expert_params_mapping:
                    param_name, weight_name, expert_id, shard_id = mapping
                    if weight_name not in name:
                        continue
                    name = name.replace(weight_name, param_name)
                    param = params_dict[name]
                    weight_loader = param.weight_loader
                    weight_loader(
                        param,
                        loaded_weight,
                        name,
                        shard_id=shard_id,
                        expert_id=expert_id,
                    )
                    break
                else:
                    # Skip loading extra bias for GPTQ models.
                    if name.endswith(".bias") and name not in params_dict:
                        continue

                    param = params_dict[name]
                    weight_loader = getattr(
                        param, "weight_loader", default_weight_loader
                    )
                    weight_loader(param, loaded_weight)

        if not global_server_args_dict["disable_mla"]:
            for layer_id in range(self.config.num_hidden_layers):
                self_attn = self.model.layers[layer_id].self_attn
                w_kc, w_vc = self_attn.kv_b_proj.weight.unflatten(
                    0, (-1, self_attn.qk_nope_head_dim + self_attn.v_head_dim)
                ).split([self_attn.qk_nope_head_dim, self_attn.v_head_dim], dim=1)
                self_attn.w_kc = w_kc.transpose(1, 2).contiguous().transpose(1, 2)
                self_attn.w_vc = w_vc.contiguous().transpose(1, 2)
                if hasattr(self_attn.kv_b_proj, "weight_scale"):
                    self_attn.w_scale = self_attn.kv_b_proj.weight_scale
                del self_attn.kv_b_proj


EntryClass = DeepseekV2ForCausalLM<|MERGE_RESOLUTION|>--- conflicted
+++ resolved
@@ -19,12 +19,9 @@
 from typing import Any, Dict, Iterable, Optional, Tuple
 
 import torch
-<<<<<<< HEAD
 card_name = torch.cuda.get_device_properties(torch.cuda.current_device()).name
 if 'NVIDIA' in card_name:
     from flashinfer import bmm_fp8
-=======
->>>>>>> 36078fb2
 from torch import nn
 from transformers import PretrainedConfig
 from vllm.config import CacheConfig
