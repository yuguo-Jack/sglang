"""
Copyright 2023-2024 SGLang Team
Licensed under the Apache License, Version 2.0 (the "License");
you may not use this file except in compliance with the License.
You may obtain a copy of the License at

    http://www.apache.org/licenses/LICENSE-2.0

Unless required by applicable law or agreed to in writing, software
distributed under the License is distributed on an "AS IS" BASIS,
WITHOUT WARRANTIES OR CONDITIONS OF ANY KIND, either express or implied.
See the License for the specific language governing permissions and
limitations under the License.
"""

"""Memory pool."""

import logging
from typing import List, Tuple, Union

import numpy as np
import torch

logger = logging.getLogger(__name__)


class ReqToTokenPool:
    """A memory pool that maps a request to its token locations."""

    def __init__(self, size: int, max_context_len: int, device: str):
        self.size = size
        self.max_context_len = max_context_len
        self.device = device
        self.req_to_token = torch.empty(
            (size, max_context_len), dtype=torch.int32, device=device
        )
        self.free_slots = list(range(size))

    def available_size(self):
        return len(self.free_slots)

    def alloc(self, need_size: int) -> List[int]:
        if need_size > len(self.free_slots):
            return None

        select_index = self.free_slots[:need_size]
        self.free_slots = self.free_slots[need_size:]

        return select_index

    def free(self, free_index: Union[int, List[int]]):
        if isinstance(free_index, (int,)):
            self.free_slots.append(free_index)
        else:
            self.free_slots.extend(free_index)

    def clear(self):
        self.free_slots = list(range(self.size))


class BaseTokenToKVPool:
    """A memory pool that maps a token to its kv cache locations"""

    def __init__(
        self,
        size: int,
        dtype: torch.dtype,
        device: str,
    ):
        self.size = size
        self.dtype = dtype
        self.device = device
        if dtype == torch.float8_e5m2:
            # NOTE: Store as torch.uint8 because Tensor index_put is not implemented for torch.float8_e5m2
            self.store_dtype = torch.uint8
        else:
            self.store_dtype = dtype

        self.free_slots = None
        self.clear()

    def available_size(self):
        return len(self.free_slots)

    def alloc(self, need_size: int):
        if need_size > len(self.free_slots):
            return None

        select_index = self.free_slots[:need_size]
        self.free_slots = self.free_slots[need_size:]

        return torch.tensor(select_index, dtype=torch.int32, device=self.device)

    def free(self, free_index: torch.Tensor):
        self.free_slots = np.concatenate((self.free_slots, free_index.cpu().numpy()))

    def clear(self):
        # The padded slot 0 is used for writing dummy outputs from padded tokens.
        self.free_slots = np.arange(1, self.size + 1)

    def get_key_buffer(self, layer_id: int) -> torch.Tensor:
        raise NotImplementedError()

    def get_value_buffer(self, layer_id: int) -> torch.Tensor:
        raise NotImplementedError()

    def get_kv_buffer(self, layer_id: int) -> Tuple[torch.Tensor, torch.Tensor]:
        raise NotImplementedError()

    def set_kv_buffer(
        self,
        layer_id: int,
        loc: torch.Tensor,
        cache_k: torch.Tensor,
        cache_v: torch.Tensor,
    ) -> None:
        raise NotImplementedError()
    
    @abstractmethod
    def get_key_scales_buffer(self, layer_id: int) -> torch.Tensor:
        raise NotImplementedError()

    @abstractmethod
    def get_value_scales_buffer(self, layer_id: int) -> torch.Tensor:
        raise NotImplementedError()

    @abstractmethod
    def get_kv_scales_buffer(self, layer_id: int) -> Tuple[torch.Tensor, torch.Tensor]:
        raise NotImplementedError()


class MHATokenToKVPool(BaseTokenToKVPool):

    def __init__(
        self,
        size: int,
        dtype: torch.dtype,
        head_num: int,
        head_dim: int,
        layer_num: int,
<<<<<<< HEAD
        kv_cache_dtype_str: str,
        kvint4_groupsize: int,
=======
        device: str,
>>>>>>> c5325aba
    ):
        super().__init__(size, dtype, device)

<<<<<<< HEAD
        self.kv_cache_dtype_str = kv_cache_dtype_str
        if kv_cache_dtype_str == "int4":
            # [size, head_num, head_dim] for each layer
            self.k_buffer = [
                torch.empty(
                    (size + 1, head_num, head_dim // 2), dtype=torch.int8, device="cuda"
                )
                for _ in range(layer_num)
            ]
            self.v_buffer = [
                torch.empty(
                    (size + 1, head_num, head_dim // 2), dtype=torch.int8, device="cuda"
                )
                for _ in range(layer_num)
            ]
        else:
            # [size, head_num, head_dim] for each layer
            self.k_buffer = [
                torch.empty(
                    (size + 1, head_num, head_dim), dtype=self.store_dtype, device="cuda"
                )
                for _ in range(layer_num)
            ]
            self.v_buffer = [
                torch.empty(
                    (size + 1, head_num, head_dim), dtype=self.store_dtype, device="cuda"
                )
                for _ in range(layer_num)
            ]
        if dtype == torch.int8:
            if kv_cache_dtype_str == "int4":
                self.quant_group_size = kvint4_groupsize
                self.k_scales_buffer = [
                    torch.empty(
                        (size + 1, head_num, 128 // self.quant_group_size), dtype=torch.float16, device="cuda"
                    )
                    for _ in range(layer_num)
                ]
                self.v_scales_buffer = [
                    torch.empty(
                        (size + 1, head_num, 128 // self.quant_group_size), dtype=torch.float16, device="cuda"
                    )
                    for _ in range(layer_num)
                ]
            else:
                self.k_scales_buffer = [
                    torch.empty(
                        (size + 1, head_num, 1), dtype=torch.float16, device="cuda"
                    )
                    for _ in range(layer_num)
                ]
                self.v_scales_buffer = [
                    torch.empty(
                        (size + 1, head_num, 1), dtype=torch.float16, device="cuda"
                    )
                    for _ in range(layer_num)
                ]
=======
        # [size, head_num, head_dim] for each layer
        # The padded slot 0 is used for writing dummy outputs from padded tokens.
        self.k_buffer = [
            torch.empty(
                (size + 1, head_num, head_dim),
                dtype=self.store_dtype,
                device=device,
            )
            for _ in range(layer_num)
        ]
        self.v_buffer = [
            torch.empty(
                (size + 1, head_num, head_dim),
                dtype=self.store_dtype,
                device=device,
            )
            for _ in range(layer_num)
        ]
>>>>>>> c5325aba

    def get_key_buffer(self, layer_id: int):
        if self.store_dtype != self.dtype:
            return self.k_buffer[layer_id].view(self.dtype)
        return self.k_buffer[layer_id]

    def get_value_buffer(self, layer_id: int):
        if self.store_dtype != self.dtype:
            return self.v_buffer[layer_id].view(self.dtype)
        return self.v_buffer[layer_id]

    def get_kv_buffer(self, layer_id: int):
        return self.get_key_buffer(layer_id), self.get_value_buffer(layer_id)
    
    def get_key_scales_buffer(self, layer_id: int):
        if self.dtype == torch.int8:
            return self.k_scales_buffer[layer_id]
        else:
            return None

    def get_value_scales_buffer(self, layer_id: int):
        if self.dtype == torch.int8:
            return self.v_scales_buffer[layer_id]
        else:
            return None

    def get_kv_scales_buffer(self, layer_id: int):
        if self.dtype == torch.int8:
            return self.get_key_scales_buffer(layer_id), self.get_value_scales_buffer(layer_id)
        else:
            return None

    def set_kv_buffer(
        self,
        layer_id: int,
        loc: torch.Tensor,
        cache_k: torch.Tensor,
        cache_v: torch.Tensor,
    ):
        if self.dtype == torch.int8:
            if self.kv_cache_dtype_str == "int4":
                from sglang.srt.layers.triton_attention.decode_attention_int4kv import (
                    destindex_copy_quantize_int4kv,
                )
                destindex_copy_quantize_int4kv(cache_k, loc, self.k_buffer[layer_id], self.k_scales_buffer[layer_id], self.quant_group_size)
                destindex_copy_quantize_int4kv(cache_v, loc, self.v_buffer[layer_id], self.v_scales_buffer[layer_id], self.quant_group_size)
            else:
                from sglang.srt.layers.triton_attention.decode_attention_int8kv import (
                    destindex_copy_quantize_kv,
                )
                destindex_copy_quantize_kv(cache_k, loc, self.k_buffer[layer_id], self.k_scales_buffer[layer_id])
                destindex_copy_quantize_kv(cache_v, loc, self.v_buffer[layer_id], self.v_scales_buffer[layer_id])
        else:
            if cache_k.dtype != self.dtype:
                cache_k = cache_k.to(self.dtype)
            if cache_v.dtype != self.dtype:
                cache_v = cache_v.to(self.dtype)
            if self.store_dtype != self.dtype:
                self.k_buffer[layer_id][loc] = cache_k.view(self.store_dtype)
                self.v_buffer[layer_id][loc] = cache_v.view(self.store_dtype)
            else:
                self.k_buffer[layer_id][loc] = cache_k
                self.v_buffer[layer_id][loc] = cache_v


class MLATokenToKVPool(BaseTokenToKVPool):

    def __init__(
        self,
        size: int,
        dtype: torch.dtype,
        kv_lora_rank: int,
        qk_rope_head_dim: int,
        layer_num: int,
        device: str,
    ):
        super().__init__(size, dtype, device)

        self.kv_lora_rank = kv_lora_rank
        # The padded slot 0 is used for writing dummy outputs from padded tokens.
        self.kv_buffer = [
            torch.empty(
                (size + 1, 1, kv_lora_rank + qk_rope_head_dim),
                dtype=self.store_dtype,
                device=device,
            )
            for _ in range(layer_num)
        ]

    def get_key_buffer(self, layer_id: int):
        if self.store_dtype != self.dtype:
            return self.kv_buffer[layer_id].view(self.dtype)
        return self.kv_buffer[layer_id]

    def get_value_buffer(self, layer_id: int):
        if self.store_dtype != self.dtype:
            return self.kv_buffer[layer_id][..., : self.kv_lora_rank].view(self.dtype)
        return self.kv_buffer[layer_id][..., : self.kv_lora_rank]

    def get_kv_buffer(self, layer_id: int):
        return self.get_key_buffer(layer_id), self.get_value_buffer(layer_id)

    def set_kv_buffer(
        self,
        layer_id: int,
        loc: torch.Tensor,
        cache_k: torch.Tensor,
        cache_v: torch.Tensor,
    ):
        if cache_k.dtype != self.dtype:
            cache_k = cache_k.to(self.dtype)
        if self.store_dtype != self.dtype:
            self.kv_buffer[layer_id][loc] = cache_k.view(self.store_dtype)
        else:
            self.kv_buffer[layer_id][loc] = cache_k<|MERGE_RESOLUTION|>--- conflicted
+++ resolved
@@ -138,16 +138,12 @@
         head_num: int,
         head_dim: int,
         layer_num: int,
-<<<<<<< HEAD
+        device: str,
         kv_cache_dtype_str: str,
         kvint4_groupsize: int,
-=======
-        device: str,
->>>>>>> c5325aba
     ):
         super().__init__(size, dtype, device)
 
-<<<<<<< HEAD
         self.kv_cache_dtype_str = kv_cache_dtype_str
         if kv_cache_dtype_str == "int4":
             # [size, head_num, head_dim] for each layer
@@ -205,26 +201,6 @@
                     )
                     for _ in range(layer_num)
                 ]
-=======
-        # [size, head_num, head_dim] for each layer
-        # The padded slot 0 is used for writing dummy outputs from padded tokens.
-        self.k_buffer = [
-            torch.empty(
-                (size + 1, head_num, head_dim),
-                dtype=self.store_dtype,
-                device=device,
-            )
-            for _ in range(layer_num)
-        ]
-        self.v_buffer = [
-            torch.empty(
-                (size + 1, head_num, head_dim),
-                dtype=self.store_dtype,
-                device=device,
-            )
-            for _ in range(layer_num)
-        ]
->>>>>>> c5325aba
 
     def get_key_buffer(self, layer_id: int):
         if self.store_dtype != self.dtype:
@@ -266,13 +242,13 @@
     ):
         if self.dtype == torch.int8:
             if self.kv_cache_dtype_str == "int4":
-                from sglang.srt.layers.triton_attention.decode_attention_int4kv import (
+                from sglang.srt.layers.attention.triton_ops.decode_attention_int4kv import (
                     destindex_copy_quantize_int4kv,
                 )
                 destindex_copy_quantize_int4kv(cache_k, loc, self.k_buffer[layer_id], self.k_scales_buffer[layer_id], self.quant_group_size)
                 destindex_copy_quantize_int4kv(cache_v, loc, self.v_buffer[layer_id], self.v_scales_buffer[layer_id], self.quant_group_size)
             else:
-                from sglang.srt.layers.triton_attention.decode_attention_int8kv import (
+                from sglang.srt.layers.attention.triton_ops.decode_attention_int8kv import (
                     destindex_copy_quantize_kv,
                 )
                 destindex_copy_quantize_kv(cache_k, loc, self.k_buffer[layer_id], self.k_scales_buffer[layer_id])
