--- conflicted
+++ resolved
@@ -25,17 +25,6 @@
 
 import torch
 import torch.nn as nn
-<<<<<<< HEAD
-card_name = torch.cuda.get_device_properties(torch.cuda.current_device()).name
-if 'NVIDIA' in card_name:
-    from flashinfer import (
-        BatchDecodeWithPagedKVCacheWrapper,
-        BatchPrefillWithPagedKVCacheWrapper,
-        BatchPrefillWithRaggedKVCacheWrapper,
-    )
-    from flashinfer.decode import _grouped_size_compiled_for_decode_kernels
-=======
->>>>>>> 8234e663
 from vllm.config import DeviceConfig, LoadConfig
 from vllm.config import ModelConfig as VllmModelConfig
 from vllm.distributed import (
@@ -456,14 +445,7 @@
             # TODO: Currently, cuda graph only captures decode steps, which only exists for generation models
             return
 
-<<<<<<< HEAD
-        from sglang.srt.model_executor.cuda_graph_runner import CudaGraphRunner
-
-        if self.server_args.disable_cuda_graph or (self.server_args.disable_flashinfer and 'NVIDIA' in card_name):
-            self.cuda_graph_runner = None
-=======
         if self.server_args.disable_cuda_graph:
->>>>>>> 8234e663
             return
 
         logger.info("Capture cuda graph begin. This can take up to several minutes.")
