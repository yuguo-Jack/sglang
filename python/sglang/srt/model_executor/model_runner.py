"""
Copyright 2023-2024 SGLang Team
Licensed under the Apache License, Version 2.0 (the "License");
you may not use this file except in compliance with the License.
You may obtain a copy of the License at

    http://www.apache.org/licenses/LICENSE-2.0

Unless required by applicable law or agreed to in writing, software
distributed under the License is distributed on an "AS IS" BASIS,
WITHOUT WARRANTIES OR CONDITIONS OF ANY KIND, either express or implied.
See the License for the specific language governing permissions and
limitations under the License.
"""

"""ModelRunner runs the forward passes of the models."""

import gc
import importlib
import importlib.resources
import logging
import pkgutil
from functools import lru_cache
from typing import Optional, Type

import torch
import torch.nn as nn
from vllm.config import DeviceConfig, LoadConfig
from vllm.config import ModelConfig as VllmModelConfig
from vllm.distributed import (
    get_tp_group,
    init_distributed_environment,
    initialize_model_parallel,
    set_custom_all_reduce,
)
from vllm.distributed.parallel_state import in_the_same_node_as
from vllm.model_executor.model_loader import get_model
from vllm.model_executor.models import ModelRegistry

from sglang.srt.configs.model_config import AttentionArch, ModelConfig
from sglang.srt.constrained import disable_cache
from sglang.srt.layers.attention.flashinfer_backend import FlashInferAttnBackend
from sglang.srt.layers.attention.triton_backend import TritonAttnBackend
from sglang.srt.layers.logits_processor import LogitsProcessorOutput
from sglang.srt.layers.sampler import Sampler
from sglang.srt.lora.lora_manager import LoRAManager
from sglang.srt.managers.schedule_batch import global_server_args_dict
from sglang.srt.mem_cache.memory_pool import (
    MHATokenToKVPool,
    MLATokenToKVPool,
    ReqToTokenPool,
)
from sglang.srt.model_executor.forward_batch_info import ForwardBatch
from sglang.srt.sampling.sampling_batch_info import SamplingBatchInfo
from sglang.srt.server_args import ServerArgs
from sglang.srt.utils import (
    enable_show_time_cost,
    get_available_gpu_memory,
    is_generation_model,
    is_multimodal_model,
    monkey_patch_vllm_dummy_weight_loader,
    monkey_patch_vllm_p2p_access_check,
)

logger = logging.getLogger(__name__)


class ModelRunner:
    """ModelRunner runs the forward passes of the models."""

    def __init__(
        self,
        model_config: ModelConfig,
        mem_fraction_static: float,
        gpu_id: int,
        tp_rank: int,
        tp_size: int,
        nccl_port: int,
        server_args: ServerArgs,
    ):
        # Parse args
        self.model_config = model_config
        self.mem_fraction_static = mem_fraction_static
        self.gpu_id = gpu_id
        self.tp_rank = tp_rank
        self.tp_size = tp_size
        self.nccl_port = nccl_port
        self.server_args = server_args
        self.is_multimodal_model = is_multimodal_model(
            self.model_config.hf_config.architectures
        )

        # Model-specific adjustment
        if (
            self.model_config.attention_arch == AttentionArch.MLA
            and not self.server_args.disable_mla
        ):
            logger.info("MLA optimization is tunred on. Use triton backend.")
            self.server_args.attention_backend = "triton"

        if self.is_multimodal_model:
            logger.info(
                "Automatically turn off --chunked-prefill-size and adjust --mem-fraction-static for multimodal models."
            )
            server_args.chunked_prefill_size = None
            server_args.mem_fraction_static *= 0.95

        # Global vars
        if server_args.show_time_cost:
            enable_show_time_cost()
        if server_args.disable_disk_cache:
            disable_cache()

        global_server_args_dict.update(
            {
                "attention_backend": server_args.attention_backend,
                "sampling_backend": server_args.sampling_backend,
                "triton_attention_reduce_in_fp32": server_args.triton_attention_reduce_in_fp32,
                "disable_mla": server_args.disable_mla,
                "torchao_config": server_args.torchao_config,
            }
        )

        # Init componnets
        min_per_gpu_memory = self.init_torch_distributed()
        self.sampler = Sampler()
        # Monkey patch model loader
        setattr(ModelRegistry, "load_model_cls", load_model_cls_srt)
        self.load_model()
        if server_args.lora_paths is not None:
            self.init_lora_manager()
        self.init_memory_pool(
            min_per_gpu_memory,
            server_args.max_running_requests,
            server_args.max_total_tokens,
        )
        self.init_cublas()
        self.init_attention_backend()
        self.init_cuda_graphs()

    def init_torch_distributed(self):
        # Init torch distributed
        torch.cuda.set_device(self.gpu_id)
        logger.info("Init nccl begin.")

        if not self.server_args.enable_p2p_check:
            monkey_patch_vllm_p2p_access_check(self.gpu_id)

        if self.server_args.dist_init_addr:
            nccl_init_method = f"tcp://{self.server_args.dist_init_addr}"
        else:
            nccl_init_method = f"tcp://127.0.0.1:{self.nccl_port}"
        set_custom_all_reduce(not self.server_args.disable_custom_all_reduce)
        init_distributed_environment(
            backend="nccl",
            world_size=self.tp_size,
            rank=self.tp_rank,
            local_rank=self.gpu_id,
            distributed_init_method=nccl_init_method,
        )
        initialize_model_parallel(tensor_model_parallel_size=self.tp_size)
        min_per_gpu_memory = get_available_gpu_memory(
            self.gpu_id, distributed=self.tp_size > 1
        )
        self.tp_group = get_tp_group()

        # Currently, there is a bug with mulit-node tensor parallelsim + padded cuda graph,
        # so we disable padding in cuda graph.
        if not all(in_the_same_node_as(self.tp_group.cpu_group, source_rank=0)):
            self.server_args.disable_cuda_graph_padding = True
            logger.info(
                "Setting disable_cuda_graph_padding to True because of multi-node tensor parallelism."
            )

        # Check memory for tensor parallelism
        if self.tp_size > 1:
            local_gpu_memory = get_available_gpu_memory(self.gpu_id)
            if min_per_gpu_memory < local_gpu_memory * 0.9:
                raise ValueError(
                    "The memory capacity is unbalanced. Some GPUs may be occupied by other processes."
                )

        return min_per_gpu_memory

    def load_model(self):
        logger.info(
            f"Load weight begin. avail mem={get_available_gpu_memory(self.gpu_id):.2f} GB"
        )

        # This can reduce thread conflicts and speed up weight loading.
        torch.set_num_threads(1)

        if torch.cuda.get_device_capability()[0] < 8:
            logger.info(
                "Compute capability below sm80. Use float16 due to lack of bfloat16 support."
            )
            self.server_args.dtype = "float16"
            if torch.cuda.get_device_capability()[1] < 5:
                raise RuntimeError("SGLang only supports sm75 and above.")

        # Prepare the vllm model config
        monkey_patch_vllm_dummy_weight_loader()
        self.device_config = DeviceConfig()
        self.load_config = LoadConfig(load_format=self.server_args.load_format)
        self.vllm_model_config = VllmModelConfig(
            model=self.server_args.model_path,
            quantization=self.server_args.quantization,
            tokenizer=None,
            tokenizer_mode=None,
            trust_remote_code=self.server_args.trust_remote_code,
            dtype=self.server_args.dtype,
            seed=self.server_args.random_seed,
            skip_tokenizer_init=True,
        )
        if self.model_config.model_override_args is not None:
            self.vllm_model_config.hf_config.update(
                self.model_config.model_override_args
            )
        self.dtype = self.vllm_model_config.dtype

        # Load the model
        self.model = get_model(
            model_config=self.vllm_model_config,
            load_config=self.load_config,
            device_config=self.device_config,
            multimodal_config=None,
            parallel_config=None,
            scheduler_config=None,
            lora_config=None,
            cache_config=None,
        )
        self.sliding_window_size = (
            self.model.get_attention_sliding_window_size()
            if hasattr(self.model, "get_attention_sliding_window_size")
            else None
        )
        self.has_cross_attention = getattr(self.model, "has_cross_attention", False)
        self.is_generation = is_generation_model(
            self.model_config.hf_config.architectures, self.server_args.is_embedding
        )

        logger.info(
            f"Load weight end. "
            f"type={type(self.model).__name__}, "
            f"dtype={self.dtype}, "
            f"avail mem={get_available_gpu_memory(self.gpu_id):.2f} GB"
        )

    def update_weights(self, model_path: str, load_format: str):
        """Update weights in-place."""
        from vllm.model_executor.model_loader.loader import (
            DefaultModelLoader,
            device_loading_context,
            get_model_loader,
        )
        from vllm.model_executor.model_loader.utils import set_default_torch_dtype

        logger.info(
            f"Update weights begin. "
            f"avail mem={get_available_gpu_memory(self.gpu_id):.2f} GB"
        )

        target_device = torch.device(self.device_config.device)

        try:
            # TODO: Use a better method to check this
            vllm_model_config = VllmModelConfig(
                model=model_path,
                quantization=self.server_args.quantization,
                tokenizer=None,
                tokenizer_mode=None,
                trust_remote_code=self.server_args.trust_remote_code,
                dtype=self.server_args.dtype,
                seed=self.server_args.random_seed,
                skip_tokenizer_init=True,
            )
        except Exception as e:
            message = f"Failed to load model config: {e}."
            return False, message

        load_config = LoadConfig(load_format=load_format)

        # Only support vllm DefaultModelLoader for now
        loader = get_model_loader(load_config)
        if not isinstance(loader, DefaultModelLoader):
            message = f"Failed to get model loader: {loader}."
            return False, message

        def get_weight_iter(config):
            iter = loader._get_weights_iterator(
                config.model,
                config.revision,
                fall_back_to_pt=getattr(
                    self.model, "fall_back_to_pt_during_load", True
                ),
            )
            return iter

        def model_load_weights(model, iter):
            model.load_weights(iter)
            for _, module in self.model.named_modules():
                quant_method = getattr(module, "quant_method", None)
                if quant_method is not None:
                    with device_loading_context(module, target_device):
                        quant_method.process_weights_after_loading(module)
            return model

        with set_default_torch_dtype(vllm_model_config.dtype):
            try:
                iter = get_weight_iter(vllm_model_config)
            except Exception as e:
                message = f"Failed to get weights iterator: {e}."
                return False, message
            try:
                model = model_load_weights(self.model, iter)
            except Exception as e:
                message = (
                    f"Failed to update weights: {e}.\nRolling back to original weights."
                )
                del iter
                gc.collect()
                iter = get_weight_iter(self.vllm_model_config)
                self.model = model_load_weights(self.model, iter)
                return False, message

        self.model = model
        self.server_args.model_path = model_path
        self.server_args.load_format = load_format
        self.vllm_model_config = vllm_model_config
        self.load_config = load_config
        self.model_config.path = model_path

        logger.info("Update weights end.")
        return True, "Succeeded to update model weights."

    def init_lora_manager(self):
        self.lora_manager = LoRAManager(
            base_model=self.model,
            lora_paths=self.server_args.lora_paths,
            base_hf_config=self.model_config.hf_config,
            max_loras_per_batch=self.server_args.max_loras_per_batch,
            load_config=self.load_config,
            dtype=self.dtype,
        )
        logger.info("LoRA manager ready.")

    def profile_max_num_token(self, total_gpu_memory: int):
        available_gpu_memory = get_available_gpu_memory(
            self.gpu_id, distributed=self.tp_size > 1
        )
        if (
            self.model_config.attention_arch == AttentionArch.MLA
            and not self.server_args.disable_mla
        ):
            cell_size = (
                (self.model_config.kv_lora_rank + self.model_config.qk_rope_head_dim)
                * self.model_config.num_hidden_layers
                * torch._utils._element_size(self.kv_cache_dtype)
            )
        else:
            if self.server_args.kv_cache_dtype == "int8":
                cell_size = (
                    self.model_config.get_num_kv_heads(self.tp_size)
                    * self.model_config.head_dim
                    * self.model_config.num_hidden_layers
                    * 2
                    * torch._utils._element_size(self.kv_cache_dtype)
                    + 
                    self.model_config.get_num_kv_heads(self.tp_size)
                    * 1
                    * self.model_config.num_hidden_layers
                    * 2
                    * torch._utils._element_size(torch.float16)
                ) # scales
            elif self.server_args.kv_cache_dtype == "int4":
                cell_size = (
                    self.model_config.get_num_kv_heads(self.tp_size)
                    * self.model_config.head_dim
                    * self.model_config.num_hidden_layers
                    * 2
                    * torch._utils._element_size(self.kv_cache_dtype) // 2
                    + 
                    self.model_config.get_num_kv_heads(self.tp_size)
                    * (self.model_config.head_dim // self.server_args.kvint4_groupsize)
                    * self.model_config.num_hidden_layers
                    * 2
                    * torch._utils._element_size(torch.float16)
                ) # scales
            else:
                cell_size = (
                    self.model_config.get_num_kv_heads(self.tp_size)
                    * self.model_config.head_dim
                    * self.model_config.num_hidden_layers
                    * 2
                    * torch._utils._element_size(self.kv_cache_dtype)
                )
        rest_memory = available_gpu_memory - total_gpu_memory * (
            1 - self.mem_fraction_static
        )
        max_num_token = int(rest_memory * (1 << 30) // cell_size)
        return max_num_token

    def init_memory_pool(
        self,
        total_gpu_memory: int,
        max_num_reqs: Optional[int] = None,
        max_total_tokens: Optional[int] = None,
    ):
        if self.server_args.kv_cache_dtype == "auto":
            self.kv_cache_dtype = self.dtype
        elif self.server_args.kv_cache_dtype == "fp8_e5m2":
            self.kv_cache_dtype = torch.float8_e5m2
        elif self.server_args.kv_cache_dtype == "int8":
            self.kv_cache_dtype = torch.int8
        elif self.server_args.kv_cache_dtype == "int4":
            self.kv_cache_dtype = torch.int8
        else:
            raise ValueError(
                f"Unsupported kv_cache_dtype: {self.server_args.kv_cache_dtype}."
            )

        self.max_total_num_tokens = self.profile_max_num_token(total_gpu_memory)
        if max_total_tokens is not None:
            if max_total_tokens > self.max_total_num_tokens:
                logging.warning(
                    f"max_total_tokens={max_total_tokens} is larger than the profiled value "
                    f"{self.max_total_num_tokens}. "
                    f"Use the profiled value instead."
                )
            self.max_total_num_tokens = min(self.max_total_num_tokens, max_total_tokens)

        if self.max_total_num_tokens <= 0:
            raise RuntimeError(
                "Not enough memory. Please try to increase --mem-fraction-static."
            )

        if max_num_reqs is None:
            max_num_reqs = min(
                max(
                    int(
                        self.max_total_num_tokens / self.model_config.context_len * 512
                    ),
                    2048,
                ),
                4096,
            )

        device = "cuda"
        self.req_to_token_pool = ReqToTokenPool(
            size=max_num_reqs + 1,
            max_context_len=self.model_config.context_len + 4,
            device=device,
        )
        if (
            self.model_config.attention_arch == AttentionArch.MLA
            and not self.server_args.disable_mla
        ):
            self.token_to_kv_pool = MLATokenToKVPool(
                self.max_total_num_tokens,
                dtype=self.kv_cache_dtype,
                kv_lora_rank=self.model_config.kv_lora_rank,
                qk_rope_head_dim=self.model_config.qk_rope_head_dim,
                layer_num=self.model_config.num_hidden_layers,
                device=device,
            )
        else:
            self.token_to_kv_pool = MHATokenToKVPool(
                self.max_total_num_tokens,
                dtype=self.kv_cache_dtype,
                head_num=self.model_config.get_num_kv_heads(self.tp_size),
                head_dim=self.model_config.head_dim,
                layer_num=self.model_config.num_hidden_layers,
<<<<<<< HEAD
                kv_cache_dtype_str=self.server_args.kv_cache_dtype,
                kvint4_groupsize=self.server_args.kvint4_groupsize,
=======
                device=device,
>>>>>>> c5325aba
            )
        logger.info(
            f"Memory pool end. "
            f"avail mem={get_available_gpu_memory(self.gpu_id):.2f} GB"
        )

    def init_cublas(self):
        """We need to run a small matmul to init cublas. Otherwise, it will raise some errors later."""
        dtype = torch.float16
        device = "cuda"
        a = torch.ones((16, 16), dtype=dtype, device=device)
        b = torch.ones((16, 16), dtype=dtype, device=device)
        c = a @ b
        return c

    def init_attention_backend(self):
        """Init attention kernel backend."""
        if self.server_args.attention_backend == "flashinfer":
            self.attn_backend = FlashInferAttnBackend(self)
        elif self.server_args.attention_backend == "triton":
            assert self.sliding_window_size is None, (
                "Window attention is not supported in the triton attention backend. "
                "Please use `--attention-backend flashinfer`."
            )
            assert not self.has_cross_attention, (
                "Cross attention is not supported in the triton attention backend. "
                "Please use `--attention-backend flashinfer`."
            )
            self.attn_backend = TritonAttnBackend(self)
        else:
            raise ValueError(
                f"Invalid attention backend: {self.server_args.attention_backend}"
            )

    def init_cuda_graphs(self):
        """Capture cuda graphs."""
        from sglang.srt.model_executor.cuda_graph_runner import CudaGraphRunner

        self.cuda_graph_runner = None

        if not self.is_generation:
            # TODO: Currently, cuda graph only captures decode steps, which only exists for generation models
            return

        if self.server_args.disable_cuda_graph:
            return

        logger.info("Capture cuda graph begin. This can take up to several minutes.")
        self.cuda_graph_runner = CudaGraphRunner(self)

    def forward_decode(self, forward_batch: ForwardBatch):
        if self.cuda_graph_runner and self.cuda_graph_runner.can_run(
            forward_batch.batch_size
        ):
            return self.cuda_graph_runner.replay(forward_batch)

        return self.model.forward(
            forward_batch.input_ids, forward_batch.positions, forward_batch
        )

    def forward_extend(self, forward_batch: ForwardBatch):
        if self.is_generation:
            return self.model.forward(
                forward_batch.input_ids, forward_batch.positions, forward_batch
            )
        else:
            # Only embedding models have get_embedding parameter
            return self.model.forward(
                forward_batch.input_ids,
                forward_batch.positions,
                forward_batch,
                get_embedding=True,
            )

    def forward(self, forward_batch: ForwardBatch) -> LogitsProcessorOutput:
        if forward_batch.forward_mode.is_decode():
            return self.forward_decode(forward_batch)
        elif forward_batch.forward_mode.is_extend():
            return self.forward_extend(forward_batch)
        else:
            raise ValueError(f"Invaid forward mode: {forward_batch.forward_mode}")

    def sample(
        self, logits_output: LogitsProcessorOutput, forward_batch: ForwardBatch
    ) -> torch.Tensor:
        # Put CPU-heavy tasks here. They will be overlapped with the forward pass.
        sampling_info = forward_batch.sampling_info
        sampling_info.update_regex_vocab_mask()
        sampling_info.update_penalties()
        logits = self.apply_logits_bias(logits_output.next_token_logits, sampling_info)

        # Sample the next tokens.
        next_token_ids = self.sampler(logits, sampling_info)
        return next_token_ids

    def apply_logits_bias(self, logits: torch.Tensor, sampling_info: SamplingBatchInfo):
        # Apply logit_bias
        if sampling_info.logit_bias is not None:
            logits.add_(sampling_info.logit_bias)

        # min-token, presence, frequency
        if sampling_info.linear_penalties is not None:
            logits.add_(sampling_info.linear_penalties)

        # repetition
        if sampling_info.scaling_penalties is not None:
            logits = torch.where(
                logits > 0,
                logits / sampling_info.scaling_penalties,
                logits * sampling_info.scaling_penalties,
            )

        # Apply regex vocab_mask
        if sampling_info.vocab_mask is not None:
            logits = logits.masked_fill(sampling_info.vocab_mask, float("-inf"))

        return logits


@lru_cache()
def import_model_classes():
    model_arch_name_to_cls = {}
    package_name = "sglang.srt.models"
    package = importlib.import_module(package_name)
    for _, name, ispkg in pkgutil.iter_modules(package.__path__, package_name + "."):
        if not ispkg:
            try:
                module = importlib.import_module(name)
            except Exception as e:
                logger.warning(f"Ignore import error when loading {name}. " f"{e}")
                continue
            if hasattr(module, "EntryClass"):
                entry = module.EntryClass
                if isinstance(
                    entry, list
                ):  # To support multiple model classes in one module
                    for tmp in entry:
                        assert (
                            tmp.__name__ not in model_arch_name_to_cls
                        ), f"Duplicated model implementation for {tmp.__name__}"
                        model_arch_name_to_cls[tmp.__name__] = tmp
                else:
                    assert (
                        entry.__name__ not in model_arch_name_to_cls
                    ), f"Duplicated model implementation for {entry.__name__}"
                    model_arch_name_to_cls[entry.__name__] = entry

    return model_arch_name_to_cls


def load_model_cls_srt(model_arch: str) -> Optional[Type[nn.Module]]:
    model_arch_name_to_cls = import_model_classes()

    if model_arch not in model_arch_name_to_cls:
        raise ValueError(
            f"Unsupported architectures: {model_arch}. "
            f"Supported list: {list(model_arch_name_to_cls.keys())}"
        )
    return model_arch_name_to_cls[model_arch]


# # Monkey patch model loader
# setattr(ModelRegistry, "_try_load_model_cls", load_model_cls_srt)<|MERGE_RESOLUTION|>--- conflicted
+++ resolved
@@ -470,12 +470,9 @@
                 head_num=self.model_config.get_num_kv_heads(self.tp_size),
                 head_dim=self.model_config.head_dim,
                 layer_num=self.model_config.num_hidden_layers,
-<<<<<<< HEAD
+                device=device,
                 kv_cache_dtype_str=self.server_args.kv_cache_dtype,
                 kvint4_groupsize=self.server_args.kvint4_groupsize,
-=======
-                device=device,
->>>>>>> c5325aba
             )
         logger.info(
             f"Memory pool end. "
