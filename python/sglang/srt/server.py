"""
Copyright 2023-2024 SGLang Team
Licensed under the Apache License, Version 2.0 (the "License");
you may not use this file except in compliance with the License.
You may obtain a copy of the License at

    http://www.apache.org/licenses/LICENSE-2.0

Unless required by applicable law or agreed to in writing, software
distributed under the License is distributed on an "AS IS" BASIS,
WITHOUT WARRANTIES OR CONDITIONS OF ANY KIND, either express or implied.
See the License for the specific language governing permissions and
limitations under the License.
"""

"""
The entry point of inference server.
SRT = SGLang Runtime.
"""

import asyncio
import atexit
import dataclasses
import json
import logging
import multiprocessing as mp
import os
import random
import threading
import time
from http import HTTPStatus
from typing import Dict, List, Optional, Union

# Fix a bug of Python threading
setattr(threading, "_register_atexit", lambda *args, **kwargs: None)

import aiohttp
import requests
import uvicorn
import uvloop
from fastapi import FastAPI, File, Form, Request, UploadFile
from fastapi.middleware.cors import CORSMiddleware
from fastapi.responses import JSONResponse, Response, StreamingResponse

from sglang.lang.backend.runtime_endpoint import RuntimeEndpoint
from sglang.srt.hf_transformers_utils import get_tokenizer
from sglang.srt.managers.detokenizer_manager import run_detokenizer_process
from sglang.srt.managers.io_struct import (
    EmbeddingReqInput,
    GenerateReqInput,
    RewardReqInput,
    UpdateWeightReqInput,
)
from sglang.srt.managers.scheduler import run_scheduler_process
from sglang.srt.managers.tokenizer_manager import TokenizerManager
from sglang.srt.openai_api.adapter import (
    load_chat_template_for_openai_api,
    v1_batches,
    v1_cancel_batch,
    v1_chat_completions,
    v1_completions,
    v1_delete_file,
    v1_embeddings,
    v1_files_create,
    v1_retrieve_batch,
    v1_retrieve_file,
    v1_retrieve_file_content,
)
from sglang.srt.openai_api.protocol import ModelCard, ModelList
from sglang.srt.server_args import PortArgs, ServerArgs
from sglang.srt.utils import (
    add_api_key_middleware,
    assert_pkg_version,
    configure_logger,
    is_port_available,
    kill_child_process,
    maybe_set_triton_cache_manager,
    prepare_model_and_tokenizer,
    set_ulimit,
)
from sglang.utils import get_exception_traceback

logger = logging.getLogger(__name__)

asyncio.set_event_loop_policy(uvloop.EventLoopPolicy())


app = FastAPI()
tokenizer_manager = None

app.add_middleware(
    CORSMiddleware,
    allow_origins=["*"],
    allow_credentials=True,
    allow_methods=["*"],
    allow_headers=["*"],
)


@app.get("/health")
async def health() -> Response:
    """Check the health of the http server."""
    return Response(status_code=200)


@app.get("/health_generate")
async def health_generate(request: Request) -> Response:
    """Check the health of the inference server by generating one token."""
    gri = GenerateReqInput(
        text="s", sampling_params={"max_new_tokens": 1, "temperature": 0.7}
    )
    try:
        async for _ in tokenizer_manager.generate_request(gri, request):
            break
        return Response(status_code=200)
    except Exception as e:
        logger.exception(e)
        return Response(status_code=503)


@app.get("/get_model_info")
async def get_model_info():
    """Get the model information."""
    result = {
        "model_path": tokenizer_manager.model_path,
        "is_generation": tokenizer_manager.is_generation,
    }
    return result


@app.get("/get_server_args")
async def get_server_args():
    """Get the server arguments."""
    return dataclasses.asdict(tokenizer_manager.server_args)


@app.get("/flush_cache")
async def flush_cache():
    """Flush the radix cache."""
    tokenizer_manager.flush_cache()
    return Response(
        content="Cache flushed.\nPlease check backend logs for more details. "
        "(When there are running or waiting requests, the operation will not be performed.)\n",
        status_code=200,
    )


@app.post("/update_weights")
async def update_weights(obj: UpdateWeightReqInput, request: Request):
    """Update the weights inplace without re-launching the server."""
    success, message = await tokenizer_manager.update_weights(obj, request)
    content = {"success": success, "message": message}
    if success:
        return JSONResponse(
            content,
            status_code=HTTPStatus.OK,
        )
    else:
        return JSONResponse(
            content,
            status_code=HTTPStatus.BAD_REQUEST,
        )


# fastapi implicitly converts json in the request to obj (dataclass)
async def generate_request(obj: GenerateReqInput, request: Request):
    """Handle a generate request."""
    if obj.stream:

        async def stream_results():
            try:
                async for out in tokenizer_manager.generate_request(obj, request):
                    yield f"data: {json.dumps(out, ensure_ascii=False)}\n\n"
            except ValueError as e:
                out = {"error": {"message": str(e)}}
                yield f"data: {json.dumps(out, ensure_ascii=False)}\n\n"
            yield "data: [DONE]\n\n"

        return StreamingResponse(
            stream_results(),
            media_type="text/event-stream",
            background=tokenizer_manager.create_abort_task(obj),
        )
    else:
        try:
            ret = await tokenizer_manager.generate_request(obj, request).__anext__()
            return ret
        except ValueError as e:
            return JSONResponse(
                {"error": {"message": str(e)}}, status_code=HTTPStatus.BAD_REQUEST
            )


app.post("/generate")(generate_request)
app.put("/generate")(generate_request)


async def encode_request(obj: EmbeddingReqInput, request: Request):
    """Handle an embedding request."""
    try:
        ret = await tokenizer_manager.generate_request(obj, request).__anext__()
        return ret
    except ValueError as e:
        return JSONResponse(
            {"error": {"message": str(e)}}, status_code=HTTPStatus.BAD_REQUEST
        )


app.post("/encode")(encode_request)
app.put("/encode")(encode_request)


async def judge_request(obj: RewardReqInput, request: Request):
    """Handle a reward model request."""
    try:
        ret = await tokenizer_manager.generate_request(obj, request).__anext__()
        return ret
    except ValueError as e:
        return JSONResponse(
            {"error": {"message": str(e)}}, status_code=HTTPStatus.BAD_REQUEST
        )


app.post("/judge")(judge_request)
app.put("/judge")(judge_request)


@app.post("/v1/completions")
async def openai_v1_completions(raw_request: Request):
    return await v1_completions(tokenizer_manager, raw_request)


@app.post("/v1/chat/completions")
async def openai_v1_chat_completions(raw_request: Request):
    return await v1_chat_completions(tokenizer_manager, raw_request)


@app.post("/v1/embeddings")
async def openai_v1_embeddings(raw_request: Request):
    response = await v1_embeddings(tokenizer_manager, raw_request)
    return response


@app.get("/v1/models")
def available_models():
    """Show available models."""
    served_model_names = [tokenizer_manager.served_model_name]
    model_cards = []
    for served_model_name in served_model_names:
        model_cards.append(ModelCard(id=served_model_name, root=served_model_name))
    return ModelList(data=model_cards)


@app.post("/v1/files")
async def openai_v1_files(file: UploadFile = File(...), purpose: str = Form("batch")):
    return await v1_files_create(
        file, purpose, tokenizer_manager.server_args.file_storage_pth
    )


@app.delete("/v1/files/{file_id}")
async def delete_file(file_id: str):
    # https://platform.openai.com/docs/api-reference/files/delete
    return await v1_delete_file(file_id)


@app.post("/v1/batches")
async def openai_v1_batches(raw_request: Request):
    return await v1_batches(tokenizer_manager, raw_request)


@app.post("/v1/batches/{batch_id}/cancel")
async def cancel_batches(batch_id: str):
    # https://platform.openai.com/docs/api-reference/batch/cancel
    return await v1_cancel_batch(tokenizer_manager, batch_id)


@app.get("/v1/batches/{batch_id}")
async def retrieve_batch(batch_id: str):
    return await v1_retrieve_batch(batch_id)


@app.get("/v1/files/{file_id}")
async def retrieve_file(file_id: str):
    # https://platform.openai.com/docs/api-reference/files/retrieve
    return await v1_retrieve_file(file_id)


@app.get("/v1/files/{file_id}/content")
async def retrieve_file_content(file_id: str):
    # https://platform.openai.com/docs/api-reference/files/retrieve-contents
    return await v1_retrieve_file_content(file_id)


def launch_engine(
    server_args: ServerArgs,
):
    """
    Launch the Tokenizer Manager in the main process, the Scheduler in a subprocess, and the Detokenizer Manager in another subprocess.
    """

    global tokenizer_manager

    # Configure global environment
    configure_logger(server_args)
    server_args.check_server_args()
    _set_envs_and_config(server_args)

    # Allocate ports for inter-process communications
    port_args = PortArgs.init_new(server_args)
    logger.info(f"{server_args=}")

    # If using model from www.modelscope.cn, first download the model.
    server_args.model_path, server_args.tokenizer_path = prepare_model_and_tokenizer(
        server_args.model_path, server_args.tokenizer_path
    )

<<<<<<< HEAD
    if server_args.dp_size == 1:
        start_controller_process = start_controller_process_single
    else:
        start_controller_process = start_controller_process_multi

    mp.set_start_method('spawn')

    proc_controller = mp.Process(
        target=start_controller_process,
        args=(server_args, port_args, pipe_controller_writer),
=======
    # Launch tensor parallel scheduler processes
    scheduler_procs = []
    scheduler_pipe_readers = []
    tp_size_per_node = server_args.tp_size // server_args.nnodes
    tp_rank_range = range(
        tp_size_per_node * server_args.node_rank,
        tp_size_per_node * (server_args.node_rank + 1),
>>>>>>> c5325aba
    )
    for tp_rank in tp_rank_range:
        reader, writer = mp.Pipe(duplex=False)
        gpu_id = tp_rank % tp_size_per_node
        proc = mp.Process(
            target=run_scheduler_process,
            args=(server_args, port_args, gpu_id, tp_rank, writer),
        )
        proc.start()
        scheduler_procs.append(proc)
        scheduler_pipe_readers.append(reader)

    if server_args.node_rank >= 1:
        # For other nodes, they do not need to run tokenizer or detokenizer,
        # so they can just wait here.
        while True:
            pass

    # Launch detokenizer process
    detoken_proc = mp.Process(
        target=run_detokenizer_process,
        args=(
            server_args,
            port_args,
        ),
    )
    detoken_proc.start()

    # Launch tokenizer process
    tokenizer_manager = TokenizerManager(server_args, port_args)
    if server_args.chat_template:
        load_chat_template_for_openai_api(tokenizer_manager, server_args.chat_template)

    # Wait for model to finish loading
    for i in range(len(scheduler_pipe_readers)):
        scheduler_pipe_readers[i].recv()


def launch_server(
    server_args: ServerArgs,
    pipe_finish_writer: Optional[mp.connection.Connection] = None,
):
    """
    Launch SRT (SGLang Runtime) Server

    The SRT server consists of an HTTP server and the SRT engine.

    1. HTTP server: A FastAPI server that routes requests to the engine.
    2. SRT engine:
        1. Tokenizer Manager: Tokenizes the requests and sends them to the scheduler.
        2. Scheduler (subprocess): Receives requests from the Tokenizer Manager, schedules batches, forwards them, and sends the output tokens to the Detokenizer Manager.
        3. Detokenizer Manager (subprocess): Detokenizes the output tokens and sends the result back to the Tokenizer Manager.

    Note:
    1. The HTTP server and Tokenizer Manager both run in the main process.
    2. Inter-process communication is done through ICP (each process uses a different port) via the ZMQ library.
    """

    launch_engine(server_args=server_args)

    # Add api key authorization
    if server_args.api_key:
        add_api_key_middleware(app, server_args.api_key)

    # Send a warmup request
    t = threading.Thread(
        target=_wait_and_warmup, args=(server_args, pipe_finish_writer, os.getpid())
    )
    t.start()

    try:
        # Listen for HTTP requests
        uvicorn.run(
            app,
            host=server_args.host,
            port=server_args.port,
            log_level=server_args.log_level_http or server_args.log_level,
            timeout_keep_alive=5,
            loop="uvloop",
        )
    finally:
        t.join()


def _set_envs_and_config(server_args: ServerArgs):
    # Set global environments
    os.environ["TF_CPP_MIN_LOG_LEVEL"] = "3"
    os.environ["NCCL_CUMEM_ENABLE"] = "0"
    os.environ["NCCL_NVLS_ENABLE"] = "0"
    os.environ["TORCH_NCCL_AVOID_RECORD_STREAMS"] = "1"
    os.environ["CUDA_DEVICE_MAX_CONNECTIONS"] = "1"

    # Set ulimit
    set_ulimit()

    # Fix triton bugs
    if server_args.tp_size * server_args.dp_size > 1:
        # FIXME: remove this after https://github.com/triton-lang/triton/pull/4295 is used as a dependency.
        maybe_set_triton_cache_manager()

    # Check flashinfer version
    if server_args.attention_backend == "flashinfer":
        assert_pkg_version(
            "flashinfer",
            "0.1.6",
            "Please uninstall the old version and "
            "reinstall the latest version by following the instructions "
            "at https://docs.flashinfer.ai/installation.html.",
        )

    mp.set_start_method("spawn", force=True)


def _wait_and_warmup(server_args, pipe_finish_writer, pid):
    headers = {}
    url = server_args.url()
    if server_args.api_key:
        headers["Authorization"] = f"Bearer {server_args.api_key}"

    # Wait until the server is launched
    success = False
    for _ in range(120):
        time.sleep(1)
        try:
            res = requests.get(url + "/get_model_info", timeout=5, headers=headers)
            assert res.status_code == 200, f"{res=}, {res.text=}"
            success = True
            break
        except (AssertionError, requests.exceptions.RequestException):
            last_traceback = get_exception_traceback()
            pass

    if not success:
        if pipe_finish_writer is not None:
            pipe_finish_writer.send(last_traceback)
        logger.error(f"Initialization failed. warmup error: {last_traceback}")
        kill_child_process(pid, including_parent=False)
        return

    model_info = res.json()
    # Send a warmup request
    request_name = "/generate" if model_info["is_generation"] else "/encode"
    max_new_tokens = 8 if model_info["is_generation"] else 1
    json_data = {
        "sampling_params": {
            "temperature": 0,
            "max_new_tokens": max_new_tokens,
        },
    }
    if server_args.skip_tokenizer_init:
        json_data["input_ids"] = [10, 11, 12]
    else:
        json_data["text"] = "The capital city of France is"

    try:
        for _ in range(server_args.dp_size):
            res = requests.post(
                url + request_name,
                json=json_data,
                headers=headers,
                timeout=600,
            )
            assert res.status_code == 200, f"{res}"
    except Exception:
        last_traceback = get_exception_traceback()
        if pipe_finish_writer is not None:
            pipe_finish_writer.send(last_traceback)
        logger.error(f"Initialization failed. warmup error: {last_traceback}")
        kill_child_process(pid, including_parent=False)
        return

    logger.info("The server is fired up and ready to roll!")
    if pipe_finish_writer is not None:
        pipe_finish_writer.send("ready")


class Runtime:
    """
    A wrapper for the server.
    This is used for launching the server in a python program without
    using the commond line interface.
    """

    def __init__(
        self,
        log_level: str = "error",
        *args,
        **kwargs,
    ):
        """See the arguments in server_args.py::ServerArgs"""
        self.server_args = ServerArgs(*args, log_level=log_level, **kwargs)

        # before python program terminates, call shutdown implicitly. Therefore, users don't have to explicitly call .shutdown()
        atexit.register(self.shutdown)

        # Pre-allocate ports
        for port in range(10000, 40000):
            if is_port_available(port):
                break
            port += 1
        self.server_args.port = port

        self.url = self.server_args.url()
        self.generate_url = self.url + "/generate"

        # NOTE: We store pid instead of proc to fix some issues during __delete__
        self.pid = None
        pipe_reader, pipe_writer = mp.Pipe(duplex=False)

        proc = mp.Process(
            target=launch_server,
            args=(self.server_args, pipe_writer),
        )
        proc.start()
        pipe_writer.close()
        self.pid = proc.pid

        try:
            init_state = pipe_reader.recv()
        except EOFError:
            init_state = ""

        if init_state != "ready":
            self.shutdown()
            raise RuntimeError(
                "Initialization failed. Please see the error messages above."
            )

        self.endpoint = RuntimeEndpoint(self.url)

    def shutdown(self):
        if self.pid is not None:
            kill_child_process(self.pid)
            self.pid = None

    def cache_prefix(self, prefix: str):
        self.endpoint.cache_prefix(prefix)

    def get_tokenizer(self):
        return get_tokenizer(
            self.server_args.tokenizer_path,
            tokenizer_mode=self.server_args.tokenizer_mode,
            trust_remote_code=self.server_args.trust_remote_code,
        )

    async def async_generate(
        self,
        prompt: str,
        sampling_params: Optional[Dict] = None,
    ):
        if self.server_args.skip_tokenizer_init:
            json_data = {
                "input_ids": prompt,
                "sampling_params": sampling_params,
                "stream": True,
            }
        else:
            json_data = {
                "text": prompt,
                "sampling_params": sampling_params,
                "stream": True,
            }
        pos = 0

        timeout = aiohttp.ClientTimeout(total=3 * 3600)
        async with aiohttp.ClientSession(timeout=timeout, trust_env=True) as session:
            async with session.post(self.generate_url, json=json_data) as response:
                async for chunk, _ in response.content.iter_chunks():
                    chunk = chunk.decode("utf-8")
                    if chunk and chunk.startswith("data:"):
                        if chunk == "data: [DONE]\n\n":
                            break
                        data = json.loads(chunk[5:].strip("\n"))
                        if "text" in data:
                            cur = data["text"][pos:]
                            if cur:
                                yield cur
                            pos += len(cur)
                        else:
                            yield data

    add_request = async_generate

    def generate(
        self,
        prompt: Union[str, List[str]],
        sampling_params: Optional[Dict] = None,
        return_logprob: Optional[Union[List[bool], bool]] = False,
        logprob_start_len: Optional[Union[List[int], int]] = None,
        top_logprobs_num: Optional[Union[List[int], int]] = None,
        lora_path: Optional[List[Optional[str]]] = None,
    ):
        json_data = {
            "text": prompt,
            "sampling_params": sampling_params,
            "return_logprob": return_logprob,
            "logprob_start_len": logprob_start_len,
            "top_logprobs_num": top_logprobs_num,
            "lora_path": lora_path,
        }
        assert not isinstance(lora_path, list) or len(lora_path) == len(prompt)
        response = requests.post(
            self.url + "/generate",
            json=json_data,
        )
        return json.dumps(response.json())

    def encode(
        self,
        prompt: Union[str, List[str], List[Dict], List[List[Dict]]],
    ):
        if isinstance(prompt, str) or isinstance(prompt[0], str):
            # embedding
            json_data = {
                "text": prompt,
            }
            response = requests.post(
                self.url + "/encode",
                json=json_data,
            )
        else:
            # reward
            json_data = {
                "conv": prompt,
            }
            response = requests.post(
                self.url + "/judge",
                json=json_data,
            )
        return json.dumps(response.json())

    def __del__(self):
        self.shutdown()


class Engine:
    """
    SRT Engine without an HTTP server layer.

    This class provides a direct inference engine without the need for an HTTP server. It is designed for use cases where
    launching the HTTP server adds unnecessary complexity or overhead,
    """

    def __init__(self, *args, **kwargs):

        # before python program terminates, call shutdown implicitly. Therefore, users don't have to explicitly call .shutdown()
        atexit.register(self.shutdown)

        server_args = ServerArgs(*args, **kwargs)
        launch_engine(server_args=server_args)

    def generate(
        self,
        prompt: Union[str, List[str]],
        sampling_params: Optional[Dict] = None,
        return_logprob: Optional[Union[List[bool], bool]] = False,
        logprob_start_len: Optional[Union[List[int], int]] = None,
        top_logprobs_num: Optional[Union[List[int], int]] = None,
        lora_path: Optional[List[Optional[str]]] = None,
    ):
        obj = GenerateReqInput(
            text=prompt,
            sampling_params=sampling_params,
            return_logprob=return_logprob,
            logprob_start_len=logprob_start_len,
            top_logprobs_num=top_logprobs_num,
            lora_path=lora_path,
        )

        # make it synchronous
        return asyncio.run(generate_request(obj, None))

    def shutdown(self):
        kill_child_process(os.getpid(), including_parent=False)

    # TODO (ByronHsu): encode and async generate<|MERGE_RESOLUTION|>--- conflicted
+++ resolved
@@ -315,18 +315,6 @@
         server_args.model_path, server_args.tokenizer_path
     )
 
-<<<<<<< HEAD
-    if server_args.dp_size == 1:
-        start_controller_process = start_controller_process_single
-    else:
-        start_controller_process = start_controller_process_multi
-
-    mp.set_start_method('spawn')
-
-    proc_controller = mp.Process(
-        target=start_controller_process,
-        args=(server_args, port_args, pipe_controller_writer),
-=======
     # Launch tensor parallel scheduler processes
     scheduler_procs = []
     scheduler_pipe_readers = []
@@ -334,7 +322,6 @@
     tp_rank_range = range(
         tp_size_per_node * server_args.node_rank,
         tp_size_per_node * (server_args.node_rank + 1),
->>>>>>> c5325aba
     )
     for tp_rank in tp_rank_range:
         reader, writer = mp.Pipe(duplex=False)
