"""
Copyright 2023-2024 SGLang Team
Licensed under the Apache License, Version 2.0 (the "License");
you may not use this file except in compliance with the License.
You may obtain a copy of the License at

    http://www.apache.org/licenses/LICENSE-2.0

Unless required by applicable law or agreed to in writing, software
distributed under the License is distributed on an "AS IS" BASIS,
WITHOUT WARRANTIES OR CONDITIONS OF ANY KIND, either express or implied.
See the License for the specific language governing permissions and
limitations under the License.
"""

"""
The entry point of inference server.
SRT = SGLang Runtime.
"""

import asyncio
import dataclasses
import json
import logging
import multiprocessing as mp
import os
import threading
import time
from http import HTTPStatus
from typing import Dict, List, Optional, Union

# Fix a bug of Python threading
setattr(threading, "_register_atexit", lambda *args, **kwargs: None)

import aiohttp
import requests
import uvicorn
import uvloop
from fastapi import FastAPI, File, Form, Request, UploadFile
from fastapi.middleware.cors import CORSMiddleware
from fastapi.responses import JSONResponse, Response, StreamingResponse

from sglang.lang.backend.runtime_endpoint import RuntimeEndpoint
from sglang.srt.constrained import disable_cache
from sglang.srt.hf_transformers_utils import get_tokenizer
from sglang.srt.managers.controller_multi import (
    start_controller_process as start_controller_process_multi,
)
from sglang.srt.managers.controller_single import launch_tp_servers
from sglang.srt.managers.controller_single import (
    start_controller_process as start_controller_process_single,
)
from sglang.srt.managers.detokenizer_manager import start_detokenizer_process
from sglang.srt.managers.io_struct import (
    EmbeddingReqInput,
    GenerateReqInput,
    UpdateWeightReqInput,
)
from sglang.srt.managers.tokenizer_manager import TokenizerManager
from sglang.srt.openai_api.adapter import (
    load_chat_template_for_openai_api,
    v1_batches,
    v1_cancel_batch,
    v1_chat_completions,
    v1_completions,
    v1_delete_file,
    v1_embeddings,
    v1_files_create,
    v1_retrieve_batch,
    v1_retrieve_file,
    v1_retrieve_file_content,
)
from sglang.srt.openai_api.protocol import ModelCard, ModelList
from sglang.srt.server_args import PortArgs, ServerArgs
from sglang.srt.utils import (
    add_api_key_middleware,
    allocate_init_ports,
    assert_pkg_version,
    configure_logger,
    enable_show_time_cost,
    kill_child_process,
    maybe_set_triton_cache_manager,
    prepare_model,
    prepare_tokenizer,
    set_ulimit,
)
from sglang.utils import get_exception_traceback

logger = logging.getLogger(__name__)

asyncio.set_event_loop_policy(uvloop.EventLoopPolicy())


app = FastAPI()
tokenizer_manager = None

app.add_middleware(
    CORSMiddleware,
    allow_origins=["*"],
    allow_credentials=True,
    allow_methods=["*"],
    allow_headers=["*"],
)


@app.get("/health")
async def health() -> Response:
    """Check the health of the http server."""
    return Response(status_code=200)


@app.get("/health_generate")
async def health_generate(request: Request) -> Response:
    """Check the health of the inference server by generating one token."""
    gri = GenerateReqInput(
        text="s", sampling_params={"max_new_tokens": 1, "temperature": 0.7}
    )
    try:
        async for _ in tokenizer_manager.generate_request(gri, request):
            break
        return Response(status_code=200)
    except Exception as e:
        logger.exception(e)
        return Response(status_code=503)


@app.get("/get_model_info")
async def get_model_info():
    result = {
        "model_path": tokenizer_manager.model_path,
        "is_generation": tokenizer_manager.is_generation,
    }
    return result


@app.get("/get_server_args")
async def get_server_args():
    return dataclasses.asdict(tokenizer_manager.server_args)


@app.get("/flush_cache")
async def flush_cache():
    tokenizer_manager.flush_cache()
    return Response(
        content="Cache flushed.\nPlease check backend logs for more details. "
        "(When there are running or waiting requests, the operation will not be performed.)\n",
        status_code=200,
    )


@app.post("/update_weights")
async def update_weights(obj: UpdateWeightReqInput, request: Request):

    success, message = await tokenizer_manager.update_weights(obj, request)
    content = {"message": message, "success": str(success)}
    if success:
        return JSONResponse(
            content,
            status_code=HTTPStatus.OK,
        )
    else:
        return JSONResponse(
            content,
            status_code=HTTPStatus.BAD_REQUEST,
        )


async def generate_request(obj: GenerateReqInput, request: Request):
    """Handle a generate request."""
    if obj.stream:

        async def stream_results():
            try:
                async for out in tokenizer_manager.generate_request(obj, request):
                    yield f"data: {json.dumps(out, ensure_ascii=False)}\n\n"
            except ValueError as e:
                out = {"error": {"message": str(e)}}
                yield f"data: {json.dumps(out, ensure_ascii=False)}\n\n"
            yield "data: [DONE]\n\n"

        return StreamingResponse(
            stream_results(),
            media_type="text/event-stream",
            background=tokenizer_manager.create_abort_task(obj),
        )
    else:
        try:
            ret = await tokenizer_manager.generate_request(obj, request).__anext__()
            return ret
        except ValueError as e:
            return JSONResponse(
                {"error": {"message": str(e)}}, status_code=HTTPStatus.BAD_REQUEST
            )


app.post("/generate")(generate_request)
app.put("/generate")(generate_request)


async def encode_request(obj: EmbeddingReqInput, request: Request):
    """Handle an embedding request."""
    try:
        ret = await tokenizer_manager.generate_request(obj, request).__anext__()
        return ret
    except ValueError as e:
        return JSONResponse(
            {"error": {"message": str(e)}}, status_code=HTTPStatus.BAD_REQUEST
        )


app.post("/encode")(encode_request)
app.put("/encode")(encode_request)


@app.post("/v1/completions")
async def openai_v1_completions(raw_request: Request):
    return await v1_completions(tokenizer_manager, raw_request)


@app.post("/v1/chat/completions")
async def openai_v1_chat_completions(raw_request: Request):
    return await v1_chat_completions(tokenizer_manager, raw_request)


@app.post("/v1/embeddings")
async def openai_v1_embeddings(raw_request: Request):
    response = await v1_embeddings(tokenizer_manager, raw_request)
    return response


@app.get("/v1/models")
def available_models():
    """Show available models."""
    served_model_names = [tokenizer_manager.served_model_name]
    model_cards = []
    for served_model_name in served_model_names:
        model_cards.append(ModelCard(id=served_model_name, root=served_model_name))
    return ModelList(data=model_cards)


@app.post("/v1/files")
async def openai_v1_files(file: UploadFile = File(...), purpose: str = Form("batch")):
    return await v1_files_create(
        file, purpose, tokenizer_manager.server_args.file_storage_pth
    )


@app.delete("/v1/files/{file_id}")
async def delete_file(file_id: str):
    # https://platform.openai.com/docs/api-reference/files/delete
    return await v1_delete_file(file_id)


@app.post("/v1/batches")
async def openai_v1_batches(raw_request: Request):
    return await v1_batches(tokenizer_manager, raw_request)


@app.post("/v1/batches/{batch_id}/cancel")
async def cancel_batches(batch_id: str):
    # https://platform.openai.com/docs/api-reference/batch/cancel
    return await v1_cancel_batch(tokenizer_manager, batch_id)


@app.get("/v1/batches/{batch_id}")
async def retrieve_batch(batch_id: str):
    return await v1_retrieve_batch(batch_id)


@app.get("/v1/files/{file_id}")
async def retrieve_file(file_id: str):
    # https://platform.openai.com/docs/api-reference/files/retrieve
    return await v1_retrieve_file(file_id)


@app.get("/v1/files/{file_id}/content")
async def retrieve_file_content(file_id: str):
    # https://platform.openai.com/docs/api-reference/files/retrieve-contents
    return await v1_retrieve_file_content(file_id)


def launch_server(
    server_args: ServerArgs,
    pipe_finish_writer: Optional[mp.connection.Connection] = None,
):
    """Launch an HTTP server."""
    global tokenizer_manager

    configure_logger(server_args)

    server_args.check_server_args()
    _set_envs_and_config(server_args)

    # Allocate ports for inter-process communications
    server_args.port, server_args.additional_ports = allocate_init_ports(
        server_args.port,
        server_args.additional_ports,
        server_args.dp_size,
    )
    ports = server_args.additional_ports
    port_args = PortArgs(
        tokenizer_port=ports[0],
        controller_port=ports[1],
        detokenizer_port=ports[2],
        nccl_ports=ports[3:],
    )
    logger.info(f"{server_args=}")

    # Use model from www.modelscope.cn, first download the model.
    server_args.model_path = prepare_model(server_args.model_path)
    server_args.tokenizer_path = prepare_tokenizer(server_args.tokenizer_path)

    # Launch processes for multi-node tensor parallelism
    if server_args.nnodes > 1 and server_args.node_rank != 0:
        tp_size_local = server_args.tp_size // server_args.nnodes
        gpu_ids = [i for _ in range(server_args.nnodes) for i in range(tp_size_local)]
        tp_rank_range = list(
            range(
                server_args.node_rank * tp_size_local,
                (server_args.node_rank + 1) * tp_size_local,
            )
        )
        procs = launch_tp_servers(
            gpu_ids,
            tp_rank_range,
            server_args,
            ports[3],
        )

        try:
            for p in procs:
                p.join()
        finally:
            kill_child_process(os.getpid(), including_parent=False)
            return

    # Launch processes
    pipe_controller_reader, pipe_controller_writer = mp.Pipe(duplex=False)

    if server_args.dp_size == 1:
        start_controller_process = start_controller_process_single
    else:
        start_controller_process = start_controller_process_multi
<<<<<<< HEAD

    mp.set_start_method('spawn')

=======
>>>>>>> 8234e663
    proc_controller = mp.Process(
        target=start_controller_process,
        args=(server_args, port_args, pipe_controller_writer),
    )
    proc_controller.start()

    pipe_detoken_reader, pipe_detoken_writer = mp.Pipe(duplex=False)
    proc_detoken = mp.Process(
        target=start_detokenizer_process,
        args=(
            server_args,
            port_args,
            pipe_detoken_writer,
        ),
    )
    proc_detoken.start()

    tokenizer_manager = TokenizerManager(server_args, port_args)
    if server_args.chat_template:
        load_chat_template_for_openai_api(tokenizer_manager, server_args.chat_template)

    # Wait for the model to finish loading
    controller_init_state = pipe_controller_reader.recv()
    detoken_init_state = pipe_detoken_reader.recv()

    if controller_init_state != "init ok" or detoken_init_state != "init ok":
        proc_controller.kill()
        proc_detoken.kill()
        raise RuntimeError(
            "Initialization failed. "
            f"controller_init_state: {controller_init_state}, "
            f"detoken_init_state: {detoken_init_state}"
        )
    assert proc_controller.is_alive() and proc_detoken.is_alive()

    # Add api key authorization
    if server_args.api_key:
        add_api_key_middleware(app, server_args.api_key)

    # Send a warmup request
    t = threading.Thread(
        target=_wait_and_warmup, args=(server_args, pipe_finish_writer, os.getpid())
    )
    t.start()

    try:
        # Listen for requests
        uvicorn.run(
            app,
            host=server_args.host,
            port=server_args.port,
            log_level=server_args.log_level_http or server_args.log_level,
            timeout_keep_alive=5,
            loop="uvloop",
        )
    finally:
        t.join()


def _set_envs_and_config(server_args: ServerArgs):
    # Set global environments
    os.environ["TF_CPP_MIN_LOG_LEVEL"] = "3"
    os.environ["NCCL_CUMEM_ENABLE"] = "0"
    os.environ["NCCL_NVLS_ENABLE"] = "0"
    os.environ["TORCH_NCCL_AVOID_RECORD_STREAMS"] = "1"
    os.environ["CUDA_DEVICE_MAX_CONNECTIONS"] = "1"

    # Set ulimit
    set_ulimit()

    # Enable show time cost for debugging
    if server_args.show_time_cost:
        enable_show_time_cost()

    # Disable disk cache
    if server_args.disable_disk_cache:
        disable_cache()

    # Fix triton bugs
    if server_args.tp_size * server_args.dp_size > 1:
        # FIXME: remove this after https://github.com/triton-lang/triton/pull/4295 is used as a dependency.
        maybe_set_triton_cache_manager()

    # Check flashinfer version
    if server_args.attention_backend == "flashinfer":
        assert_pkg_version(
            "flashinfer",
            "0.1.6",
            "Please uninstall the old version and "
            "reinstall the latest version by following the instructions "
            "at https://docs.flashinfer.ai/installation.html.",
        )


def _wait_and_warmup(server_args, pipe_finish_writer, pid):
    headers = {}
    url = server_args.url()
    if server_args.api_key:
        headers["Authorization"] = f"Bearer {server_args.api_key}"

    # Wait until the server is launched
    success = False
    for _ in range(120):
        time.sleep(1)
        try:
            res = requests.get(url + "/get_model_info", timeout=5, headers=headers)
            assert res.status_code == 200, f"{res=}, {res.text=}"
            success = True
            break
        except (AssertionError, requests.exceptions.RequestException):
            last_traceback = get_exception_traceback()
            pass

    if not success:
        if pipe_finish_writer is not None:
            pipe_finish_writer.send(last_traceback)
        logger.error(f"Initialization failed. warmup error: {last_traceback}")
        kill_child_process(pid, including_parent=False)
        return

    model_info = res.json()

    # Send a warmup request
    request_name = "/generate" if model_info["is_generation"] else "/encode"
    max_new_tokens = 8 if model_info["is_generation"] else 1
    json_data = {
        "sampling_params": {
            "temperature": 0,
            "max_new_tokens": max_new_tokens,
        },
    }
    if server_args.skip_tokenizer_init:
        json_data["input_ids"] = [10, 11, 12]
    else:
        json_data["text"] = "The capital city of France is"

    try:
        for _ in range(server_args.dp_size):
            res = requests.post(
                url + request_name,
                json=json_data,
                headers=headers,
                timeout=600,
            )
            assert res.status_code == 200, f"{res}"
    except Exception:
        last_traceback = get_exception_traceback()
        if pipe_finish_writer is not None:
            pipe_finish_writer.send(last_traceback)
        logger.error(f"Initialization failed. warmup error: {last_traceback}")
        kill_child_process(pid, including_parent=False)
        return

    logger.info("The server is fired up and ready to roll!")
    if pipe_finish_writer is not None:
        pipe_finish_writer.send("init ok")


class Runtime:
    """
    A wrapper for the server.
    This is used for launching the server in a python program without
    using the commond line interface.
    """

    def __init__(
        self,
        log_level: str = "error",
        *args,
        **kwargs,
    ):
        """See the arguments in server_args.py::ServerArgs"""
        self.server_args = ServerArgs(*args, log_level=log_level, **kwargs)

        # Pre-allocate ports
        self.server_args.port, self.server_args.additional_ports = allocate_init_ports(
            self.server_args.port,
            self.server_args.additional_ports,
            self.server_args.dp_size,
        )

        self.url = self.server_args.url()
        self.generate_url = (
            f"http://{self.server_args.host}:{self.server_args.port}/generate"
        )

        self.pid = None
        pipe_reader, pipe_writer = mp.Pipe(duplex=False)

        proc = mp.Process(
            target=launch_server,
            args=(self.server_args, pipe_writer),
        )
        proc.start()
        pipe_writer.close()
        self.pid = proc.pid

        try:
            init_state = pipe_reader.recv()
        except EOFError:
            init_state = ""

        if init_state != "init ok":
            self.shutdown()
            raise RuntimeError(
                "Initialization failed. Please see the error messages above."
            )

        self.endpoint = RuntimeEndpoint(self.url)

    def shutdown(self):
        if self.pid is not None:
            kill_child_process(self.pid)
            self.pid = None

    def cache_prefix(self, prefix: str):
        self.endpoint.cache_prefix(prefix)

    def get_tokenizer(self):
        return get_tokenizer(
            self.server_args.tokenizer_path,
            tokenizer_mode=self.server_args.tokenizer_mode,
            trust_remote_code=self.server_args.trust_remote_code,
        )

    async def async_generate(
        self,
        prompt: str,
        sampling_params: Optional[Dict] = None,
    ):
        if self.server_args.skip_tokenizer_init:
            json_data = {
                "input_ids": prompt,
                "sampling_params": sampling_params,
                "stream": True,
            }
        else:
            json_data = {
                "text": prompt,
                "sampling_params": sampling_params,
                "stream": True,
            }
        pos = 0

        timeout = aiohttp.ClientTimeout(total=3 * 3600)
        async with aiohttp.ClientSession(timeout=timeout, trust_env=True) as session:
            async with session.post(self.generate_url, json=json_data) as response:
                async for chunk, _ in response.content.iter_chunks():
                    chunk = chunk.decode("utf-8")
                    if chunk and chunk.startswith("data:"):
                        if chunk == "data: [DONE]\n\n":
                            break
                        data = json.loads(chunk[5:].strip("\n"))
                        if hasattr(data, "text"):
                            cur = data["text"][pos:]
                            if cur:
                                yield cur
                            pos += len(cur)
                        else:
                            yield data

    add_request = async_generate

    def generate(
        self,
        prompt: Union[str, List[str]],
        sampling_params: Optional[Dict] = None,
        return_logprob: Optional[Union[List[bool], bool]] = False,
        logprob_start_len: Optional[Union[List[int], int]] = None,
        top_logprobs_num: Optional[Union[List[int], int]] = None,
    ):
        json_data = {
            "text": prompt,
            "sampling_params": sampling_params,
            "return_logprob": return_logprob,
            "logprob_start_len": logprob_start_len,
            "top_logprobs_num": top_logprobs_num,
        }
        response = requests.post(
            self.url + "/generate",
            json=json_data,
        )
        return json.dumps(response.json())

    def encode(
        self,
        prompt: Union[str, List[str]],
    ):
        json_data = {
            "text": prompt,
        }
        response = requests.post(
            self.url + "/encode",
            json=json_data,
        )
        return json.dumps(response.json())

    def __del__(self):
        self.shutdown()<|MERGE_RESOLUTION|>--- conflicted
+++ resolved
@@ -341,12 +341,9 @@
         start_controller_process = start_controller_process_single
     else:
         start_controller_process = start_controller_process_multi
-<<<<<<< HEAD
 
     mp.set_start_method('spawn')
 
-=======
->>>>>>> 8234e663
     proc_controller = mp.Process(
         target=start_controller_process,
         args=(server_args, port_args, pipe_controller_writer),
